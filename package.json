{
    "name": "python",
    "displayName": "Python",
    "description": "Linting, Debugging (multi-threaded, remote), Intellisense, Jupyter Notebooks, code formatting, refactoring, unit tests, snippets, and more.",
    "version": "2020.2.0-dev",
    "languageServerVersion": "0.4.114",
    "publisher": "ms-python",
<<<<<<< HEAD
    "enabledProposedApi": true,
=======
    "enableProposedApi": true,
>>>>>>> a2b21e8b
    "author": {
        "name": "Microsoft Corporation"
    },
    "license": "MIT",
    "homepage": "https://github.com/Microsoft/vscode-python",
    "repository": {
        "type": "git",
        "url": "https://github.com/Microsoft/vscode-python"
    },
    "bugs": {
        "url": "https://github.com/Microsoft/vscode-python/issues"
    },
    "qna": "https://stackoverflow.com/questions/tagged/visual-studio-code+python",
    "icon": "icon.png",
    "galleryBanner": {
        "color": "#1e415e",
        "theme": "dark"
    },
    "engines": {
        "vscode": "^1.38.0"
    },
    "keywords": [
        "python",
        "django",
        "unittest",
        "multi-root ready"
    ],
    "categories": [
        "Programming Languages",
        "Debuggers",
        "Linters",
        "Snippets",
        "Formatters",
        "Other"
    ],
    "activationEvents": [
        "onLanguage:python",
        "onLanguage:jupyter",
        "onDebugResolve:python",
        "onCommand:python.execInTerminal",
        "onCommand:python.sortImports",
        "onCommand:python.runtests",
        "onCommand:python.debugtests",
        "onCommand:python.setInterpreter",
        "onCommand:python.setShebangInterpreter",
        "onCommand:python.viewTestUI",
        "onCommand:python.viewLanguageServerOutput",
        "onCommand:python.viewTestOutput",
        "onCommand:python.viewOutput",
        "onCommand:python.datascience.viewJupyterOutput",
        "onCommand:python.selectAndRunTestMethod",
        "onCommand:python.selectAndDebugTestMethod",
        "onCommand:python.selectAndRunTestFile",
        "onCommand:python.runCurrentTestFile",
        "onCommand:python.runFailedTests",
        "onCommand:python.execSelectionInTerminal",
        "onCommand:python.execSelectionInDjangoShell",
        "onCommand:python.buildWorkspaceSymbols",
        "onCommand:python.startREPL",
        "onCommand:python.goToPythonObject",
        "onCommand:python.setLinter",
        "onCommand:python.enableLinting",
        "onCommand:python.createTerminal",
        "onCommand:python.discoverTests",
        "onCommand:python.configureTests",
        "onCommand:python.switchOffInsidersChannel",
        "onCommand:python.switchToDailyChannel",
        "onCommand:python.switchToWeeklyChannel",
        "onCommand:python.datascience.createnewnotebook",
        "onCommand:python.datascience.showhistorypane",
        "onCommand:python.datascience.importnotebook",
        "onCommand:python.datascience.importnotebookfile",
        "onCommand:python.datascience.opennotebook",
        "onCommand:python.datascience.selectjupyteruri",
        "onCommand:python.datascience.exportfileasnotebook",
        "onCommand:python.datascience.exportfileandoutputasnotebook",
        "onCommand:python.datascience.selectJupyterInterpreter",
        "onCommand:python.enableSourceMapSupport",
        "onWebviewEditor:NativeEditorProvider.ipynb"
    ],
    "main": "./out/client/extension",
    "contributes": {
        "snippets": [
            {
                "language": "python",
                "path": "./snippets/python.json"
            }
        ],
        "keybindings": [
            {
                "command": "python.execSelectionInTerminal",
                "key": "shift+enter",
                "when": "editorTextFocus && editorLangId == python && !findInputFocussed && !replaceInputFocussed && !python.datascience.ownsSelection"
            },
            {
                "command": "python.datascience.execSelectionInteractive",
                "key": "shift+enter",
                "when": "editorTextFocus && editorLangId == python && !findInputFocussed && !replaceInputFocussed && python.datascience.ownsSelection && python.datascience.featureenabled"
            },
            {
                "command": "python.datascience.runcurrentcelladvance",
                "key": "shift+enter",
                "when": "editorTextFocus && !editorHasSelection && python.datascience.hascodecells && python.datascience.featureenabled"
            },
            {
                "command": "python.datascience.runcurrentcell",
                "key": "ctrl+enter",
                "when": "editorTextFocus && !editorHasSelection && python.datascience.hascodecells && python.datascience.featureenabled"
            },
            {
                "command": "python.datascience.runcurrentcellandaddbelow",
                "key": "alt+enter",
                "when": "editorTextFocus && !editorHasSelection && python.datascience.hascodecells && python.datascience.featureenabled"
            }
        ],
        "commands": [
            {
                "command": "python.enableSourceMapSupport",
                "title": "%python.command.python.enableSourceMapSupport.title%",
                "category": "Python"
            },
            {
                "command": "python.sortImports",
                "title": "%python.command.python.sortImports.title%",
                "category": "Python Refactor"
            },
            {
                "command": "python.startREPL",
                "title": "%python.command.python.startREPL.title%",
                "category": "Python"
            },
            {
                "command": "python.createTerminal",
                "title": "%python.command.python.createTerminal.title%",
                "category": "Python"
            },
            {
                "command": "python.buildWorkspaceSymbols",
                "title": "%python.command.python.buildWorkspaceSymbols.title%",
                "category": "Python"
            },
            {
                "command": "python.openTestNodeInEditor",
                "title": "Open",
                "icon": {
                    "light": "resources/light/open-file.svg",
                    "dark": "resources/dark/open-file.svg"
                }
            },
            {
                "command": "python.runTestNode",
                "title": "Run",
                "icon": {
                    "light": "resources/light/start.svg",
                    "dark": "resources/dark/start.svg"
                }
            },
            {
                "command": "python.debugTestNode",
                "title": "Debug",
                "icon": {
                    "light": "resources/light/debug.svg",
                    "dark": "resources/dark/debug.svg"
                }
            },
            {
                "command": "python.runtests",
                "title": "%python.command.python.runtests.title%",
                "category": "Python",
                "icon": {
                    "light": "resources/light/run-tests.svg",
                    "dark": "resources/dark/run-tests.svg"
                }
            },
            {
                "command": "python.debugtests",
                "title": "%python.command.python.debugtests.title%",
                "category": "Python",
                "icon": {
                    "light": "resources/light/debug.svg",
                    "dark": "resources/dark/debug.svg"
                }
            },
            {
                "command": "python.execInTerminal",
                "title": "%python.command.python.execInTerminal.title%",
                "category": "Python"
            },
            {
                "command": "python.execInTerminal-icon",
                "title": "%python.command.python.execInTerminal.title%",
                "category": "Python",
                "icon": {
                    "light": "resources/light/run-file.svg",
                    "dark": "resources/dark/run-file.svg"
                }
            },
            {
                "command": "python.setInterpreter",
                "title": "%python.command.python.setInterpreter.title%",
                "category": "Python"
            },
            {
                "command": "python.switchOffInsidersChannel",
                "title": "%python.command.python.switchOffInsidersChannel.title%",
                "category": "Python"
            },
            {
                "command": "python.switchToDailyChannel",
                "title": "%python.command.python.switchToDailyChannel.title%",
                "category": "Python"
            },
            {
                "command": "python.switchToWeeklyChannel",
                "title": "%python.command.python.switchToWeeklyChannel.title%",
                "category": "Python"
            },
            {
                "command": "python.refactorExtractVariable",
                "title": "%python.command.python.refactorExtractVariable.title%",
                "category": "Python Refactor"
            },
            {
                "command": "python.refactorExtractMethod",
                "title": "%python.command.python.refactorExtractMethod.title%",
                "category": "Python Refactor"
            },
            {
                "command": "python.viewTestOutput",
                "title": "%python.command.python.viewTestOutput.title%",
                "category": "Python",
                "icon": {
                    "light": "resources/light/repl.svg",
                    "dark": "resources/dark/repl.svg"
                }
            },
            {
                "command": "python.datascience.viewJupyterOutput",
                "title": "%python.command.python.datascience.viewJupyterOutput.title%",
                "category": "Python"
            },
            {
                "command": "python.datascience.selectJupyterInterpreter",
                "title": "%python.command.python.datascience.selectJupyterInterpreter.title%",
                "category": "Python"
            },
            {
                "command": "python.viewLanguageServerOutput",
                "title": "%python.command.python.viewLanguageServerOutput.title%",
                "category": "Python",
                "enablement": "python.hasLanguageServerOutputChannel"
            },
            {
                "command": "python.viewOutput",
                "title": "%python.command.python.viewOutput.title%",
                "category": "Python",
                "icon": {
                    "light": "resources/light/repl.svg",
                    "dark": "resources/dark/repl.svg"
                }
            },
            {
                "command": "python.selectAndRunTestMethod",
                "title": "%python.command.python.selectAndRunTestMethod.title%",
                "category": "Python"
            },
            {
                "command": "python.selectAndDebugTestMethod",
                "title": "%python.command.python.selectAndDebugTestMethod.title%",
                "category": "Python"
            },
            {
                "command": "python.selectAndRunTestFile",
                "title": "%python.command.python.selectAndRunTestFile.title%",
                "category": "Python"
            },
            {
                "command": "python.runCurrentTestFile",
                "title": "%python.command.python.runCurrentTestFile.title%",
                "category": "Python"
            },
            {
                "command": "python.runFailedTests",
                "title": "%python.command.python.runFailedTests.title%",
                "category": "Python",
                "icon": {
                    "light": "resources/light/run-failed-tests.svg",
                    "dark": "resources/dark/run-failed-tests.svg"
                }
            },
            {
                "command": "python.discoverTests",
                "title": "%python.command.python.discoverTests.title%",
                "category": "Python",
                "icon": {
                    "light": "resources/light/refresh.svg",
                    "dark": "resources/dark/refresh.svg"
                }
            },
            {
                "command": "python.discoveringTests",
                "title": "%python.command.python.discoveringTests.title%",
                "category": "Python",
                "icon": {
                    "light": "resources/light/discovering-tests.svg",
                    "dark": "resources/dark/discovering-tests.svg"
                }
            },
            {
                "command": "python.stopTests",
                "title": "%python.command.python.stopTests.title%",
                "category": "Python",
                "icon": {
                    "light": "resources/light/stop.svg",
                    "dark": "resources/dark/stop.svg"
                }
            },
            {
                "command": "python.configureTests",
                "title": "%python.command.python.configureTests.title%",
                "category": "Python"
            },
            {
                "command": "python.execSelectionInTerminal",
                "title": "%python.command.python.execSelectionInTerminal.title%",
                "category": "Python"
            },
            {
                "command": "python.execSelectionInDjangoShell",
                "title": "%python.command.python.execSelectionInDjangoShell.title%",
                "category": "Python"
            },
            {
                "command": "python.goToPythonObject",
                "title": "%python.command.python.goToPythonObject.title%",
                "category": "Python"
            },
            {
                "command": "python.setLinter",
                "title": "%python.command.python.setLinter.title%",
                "category": "Python"
            },
            {
                "command": "python.enableLinting",
                "title": "%python.command.python.enableLinting.title%",
                "category": "Python"
            },
            {
                "command": "python.runLinting",
                "title": "%python.command.python.runLinting.title%",
                "category": "Python"
            },
            {
                "command": "python.datascience.runcurrentcell",
                "title": "%python.command.python.datascience.runcurrentcell.title%",
                "category": "Python"
            },
            {
                "command": "python.datascience.debugcell",
                "title": "%python.command.python.datascience.debugcell.title%",
                "category": "Python"
            },
            {
                "command": "python.datascience.debugstepover",
                "title": "%python.command.python.datascience.debugstepover.title%",
                "category": "Python"
            },
            {
                "command": "python.datascience.debugstop",
                "title": "%python.command.python.datascience.debugstop.title%",
                "category": "Python"
            },
            {
                "command": "python.datascience.debugcontinue",
                "title": "%python.command.python.datascience.debugcontinue.title%",
                "category": "Python"
            },
            {
                "command": "python.datascience.runcurrentcelladvance",
                "title": "%python.command.python.datascience.runcurrentcelladvance.title%",
                "category": "Python"
            },
            {
                "command": "python.datascience.runcurrentcellandallbelow.palette",
                "title": "%python.command.python.datascience.runcurrentcellandallbelow.palette.title%",
                "category": "Python"
            },
            {
                "command": "python.datascience.runallcellsabove.palette",
                "title": "%python.command.python.datascience.runallcellsabove.palette.title%",
                "category": "Python"
            },
            {
                "command": "python.datascience.debugcurrentcell.palette",
                "title": "%python.command.python.datascience.debugcurrentcell.palette.title%",
                "category": "Python"
            },
            {
                "command": "python.datascience.execSelectionInteractive",
                "title": "%python.command.python.datascience.execSelectionInteractive.title%",
                "category": "Python"
            },
            {
                "command": "python.datascience.showhistorypane",
                "title": "%python.command.python.datascience.showhistorypane.title%",
                "category": "Python"
            },
            {
                "command": "python.datascience.runFileInteractive",
                "title": "%python.command.python.datascience.runFileInteractive.title%",
                "category": "Python"
            },
            {
                "command": "python.datascience.debugFileInteractive",
                "title": "%python.command.python.datascience.debugFileInteractive.title%",
                "category": "Python"
            },
            {
                "command": "python.datascience.runallcells",
                "title": "%python.command.python.datascience.runallcells.title%",
                "category": "Python"
            },
            {
                "command": "python.datascience.runallcellsabove",
                "title": "%python.command.python.datascience.runallcellsabove.title%",
                "category": "Python"
            },
            {
                "command": "python.datascience.runcellandallbelow",
                "title": "%python.command.python.datascience.runcellandallbelow.title%",
                "category": "Python"
            },
            {
                "command": "python.datascience.runcell",
                "title": "%python.command.python.datascience.runcell.title%",
                "category": "Python"
            },
            {
                "command": "python.datascience.runtoline",
                "title": "%python.command.python.datascience.runtoline.title%",
                "category": "Python"
            },
            {
                "command": "python.datascience.runfromline",
                "title": "%python.command.python.datascience.runfromline.title%",
                "category": "Python"
            },
            {
                "command": "python.datascience.selectjupyteruri",
                "title": "%python.command.python.datascience.selectjupyteruri.title%",
                "category": "Python",
                "when": "python.datascience.featureenabled"
            },
            {
                "command": "python.datascience.importnotebook",
                "title": "%python.command.python.datascience.importnotebook.title%",
                "category": "Python"
            },
            {
                "command": "python.datascience.importnotebookfile",
                "title": "%python.command.python.datascience.importnotebookfile.title%",
                "category": "Python"
            },
            {
                "command": "python.datascience.opennotebook",
                "title": "%python.command.python.datascience.opennotebook.title%",
                "category": "Python"
            },
            {
                "command": "python.datascience.exportoutputasnotebook",
                "title": "%python.command.python.datascience.exportoutputasnotebook.title%",
                "category": "Python"
            },
            {
                "command": "python.datascience.exportfileasnotebook",
                "title": "%python.command.python.datascience.exportfileasnotebook.title%",
                "category": "Python"
            },
            {
                "command": "python.datascience.exportfileandoutputasnotebook",
                "title": "%python.command.python.datascience.exportfileandoutputasnotebook.title%",
                "category": "Python"
            },
            {
                "command": "python.datascience.undocells",
                "title": "%python.command.python.datascience.undocells.title%",
                "category": "Python"
            },
            {
                "command": "python.datascience.redocells",
                "title": "%python.command.python.datascience.redocells.title%",
                "category": "Python"
            },
            {
                "command": "python.datascience.notebookeditor.undocells",
                "title": "%python.command.python.datascience.undocells.title%",
                "category": "Python"
            },
            {
                "command": "python.datascience.notebookeditor.redocells",
                "title": "%python.command.python.datascience.redocells.title%",
                "category": "Python"
            },
            {
                "command": "python.datascience.removeallcells",
                "title": "%python.command.python.datascience.removeallcells.title%",
                "category": "Python"
            },
            {
                "command": "python.datascience.interruptkernel",
                "title": "%python.command.python.datascience.interruptkernel.title%",
                "category": "Python"
            },
            {
                "command": "python.datascience.restartkernel",
                "title": "%python.command.python.datascience.restartkernel.title%",
                "category": "Python"
            },
            {
                "command": "python.datascience.notebookeditor.removeallcells",
                "title": "%python.command.python.datascience.notebookeditor.removeallcells.title%",
                "category": "Python"
            },
            {
                "command": "python.datascience.notebookeditor.interruptkernel",
                "title": "%python.command.python.datascience.interruptkernel.title%",
                "category": "Python"
            },
            {
                "command": "python.datascience.notebookeditor.restartkernel",
                "title": "%python.command.python.datascience.restartkernel.title%",
                "category": "Python"
            },
            {
                "command": "python.datascience.notebookeditor.runallcells",
                "title": "%python.command.python.datascience.notebookeditor.runallcells.title%",
                "category": "Python"
            },
            {
                "command": "python.datascience.notebookeditor.runselectedcell",
                "title": "%python.command.python.datascience.notebookeditor.runselectedcell.title%",
                "category": "Python"
            },
            {
                "command": "python.datascience.notebookeditor.addcellbelow",
                "title": "%python.command.python.datascience.notebookeditor.addcellbelow.title%",
                "category": "Python"
            },
            {
                "command": "python.datascience.expandallcells",
                "title": "%python.command.python.datascience.expandallcells.title%",
                "category": "Python"
            },
            {
                "command": "python.datascience.collapseallcells",
                "title": "%python.command.python.datascience.collapseallcells.title%",
                "category": "Python"
            },
            {
                "command": "python.datascience.addcellbelow",
                "title": "%python.command.python.datascience.addcellbelow.title%",
                "category": "Python"
            },
            {
                "command": "python.datascience.createnewnotebook",
                "title": "%python.command.python.datascience.createnewnotebook.title%",
                "category": "Python"
            },
            {
                "command": "python.datascience.scrolltocell",
                "title": "%python.command.python.datascience.scrolltocell.title%",
                "category": "Python"
            },
            {
                "command": "python.analysis.clearCache",
                "title": "%python.command.python.analysis.clearCache.title%",
                "category": "Python"
            }
        ],
        "menus": {
            "editor/context": [
                {
                    "command": "python.refactorExtractVariable",
                    "title": "Refactor: Extract Variable",
                    "group": "Refactor",
                    "when": "editorHasSelection && editorLangId == python"
                },
                {
                    "command": "python.refactorExtractMethod",
                    "title": "Refactor: Extract Method",
                    "group": "Refactor",
                    "when": "editorHasSelection && editorLangId == python"
                },
                {
                    "command": "python.sortImports",
                    "title": "Refactor: Sort Imports",
                    "group": "Refactor",
                    "when": "editorLangId == python"
                },
                {
                    "command": "python.execSelectionInTerminal",
                    "group": "Python",
                    "when": "editorFocus && editorLangId == python"
                },
                {
                    "command": "python.execSelectionInDjangoShell",
                    "group": "Python",
                    "when": "editorHasSelection && editorLangId == python && python.isDjangoProject"
                },
                {
                    "when": "resourceLangId == python",
                    "command": "python.execInTerminal",
                    "group": "Python"
                },
                {
                    "when": "resourceLangId == python",
                    "command": "python.runCurrentTestFile",
                    "group": "Python"
                },
                {
                    "when": "editorFocus && editorLangId == python && python.datascience.hascodecells && python.datascience.featureenabled",
                    "command": "python.datascience.runallcells",
                    "group": "Python2"
                },
                {
                    "when": "editorFocus && editorLangId == python && python.datascience.hascodecells && python.datascience.featureenabled",
                    "command": "python.datascience.runcurrentcell",
                    "group": "Python2"
                },
                {
                    "when": "editorFocus && editorLangId == python && python.datascience.hascodecells && python.datascience.featureenabled",
                    "command": "python.datascience.runcurrentcelladvance",
                    "group": "Python2"
                },
                {
                    "command": "python.datascience.runFileInteractive",
                    "group": "Python2",
                    "when": "editorFocus && editorLangId == python && python.datascience.featureenabled"
                },
                {
                    "command": "python.datascience.runfromline",
                    "group": "Python2",
                    "when": "editorFocus && editorLangId == python && python.datascience.ownsSelection && python.datascience.featureenabled"
                },
                {
                    "command": "python.datascience.runtoline",
                    "group": "Python2",
                    "when": "editorFocus && editorLangId == python && python.datascience.ownsSelection && python.datascience.featureenabled"
                },
                {
                    "command": "python.datascience.execSelectionInteractive",
                    "group": "Python2",
                    "when": "editorFocus && editorLangId == python &&  python.datascience.featureenabled && python.datascience.ownsSelection"
                },
                {
                    "when": "editorFocus && editorLangId == python && resourceLangId == jupyter && python.datascience.featureenabled",
                    "command": "python.datascience.importnotebook",
                    "group": "Python3@1"
                },
                {
                    "when": "editorFocus && editorLangId == python && python.datascience.hascodecells && python.datascience.featureenabled",
                    "command": "python.datascience.exportfileasnotebook",
                    "group": "Python3@2"
                },
                {
                    "when": "editorFocus && editorLangId == python && python.datascience.hascodecells && python.datascience.featureenabled",
                    "command": "python.datascience.exportfileandoutputasnotebook",
                    "group": "Python3@3"
                }
            ],
            "editor/title": [
                {
                    "command": "python.execInTerminal-icon",
                    "title": "%python.command.python.execInTerminal.title%",
                    "group": "navigation",
                    "when": "resourceLangId == python && python.showPlayIcon"
                }
            ],
            "explorer/context": [
                {
                    "when": "resourceLangId == python && !busyTests",
                    "command": "python.runtests",
                    "group": "Python"
                },
                {
                    "when": "resourceLangId == python && !busyTests",
                    "command": "python.debugtests",
                    "group": "Python"
                },
                {
                    "when": "resourceLangId == python",
                    "command": "python.execInTerminal",
                    "group": "Python"
                },
                {
                    "when": "resourceLangId == python && python.datascience.featureenabled",
                    "command": "python.datascience.runFileInteractive",
                    "group": "Python2"
                },
                {
                    "when": "resourceLangId == jupyter",
                    "command": "python.datascience.opennotebook",
                    "group": "Python"
                },
                {
                    "when": "resourceLangId == jupyter",
                    "command": "python.datascience.importnotebookfile",
                    "group": "Python"
                }
            ],
            "commandPalette": [
                {
                    "command": "python.switchOffInsidersChannel",
                    "title": "%python.command.python.switchOffInsidersChannel.title%",
                    "category": "Python",
                    "when": "config.python.insidersChannel != 'default'"
                },
                {
                    "command": "python.switchToDailyChannel",
                    "title": "%python.command.python.switchToDailyChannel.title%",
                    "category": "Python",
                    "when": "config.python.insidersChannel != 'daily'"
                },
                {
                    "command": "python.switchToWeeklyChannel",
                    "title": "%python.command.python.switchToWeeklyChannel.title%",
                    "category": "Python",
                    "when": "config.python.insidersChannel != 'weekly'"
                },
                {
                    "command": "python.viewOutput",
                    "title": "%python.command.python.viewOutput.title%",
                    "category": "Python"
                },
                {
                    "command": "python.runTestNode",
                    "title": "Run",
                    "category": "Python",
                    "when": "config.noExists"
                },
                {
                    "command": "python.discoveringTests",
                    "category": "Python",
                    "when": "config.noExists"
                },
                {
                    "command": "python.stopTests",
                    "category": "Python",
                    "when": "config.noExists"
                },
                {
                    "command": "python.debugTestNode",
                    "title": "Debug",
                    "category": "Python",
                    "when": "config.noExists"
                },
                {
                    "command": "python.openTestNodeInEditor",
                    "title": "Open",
                    "category": "Python",
                    "when": "config.noExists"
                },
                {
                    "command": "python.datascience.runcurrentcell",
                    "title": "%python.command.python.datascience.runcurrentcell.title%",
                    "category": "Python",
                    "when": "python.datascience.hascodecells && python.datascience.featureenabled"
                },
                {
                    "command": "python.datascience.runcurrentcelladvance",
                    "title": "%python.command.python.datascience.runcurrentcelladvance.title%",
                    "category": "Python",
                    "when": "python.datascience.hascodecells && python.datascience.featureenabled"
                },
                {
                    "command": "python.datascience.runcurrentcellandallbelow.palette",
                    "title": "%python.command.python.datascience.runcurrentcellandallbelow.palette.title%",
                    "category": "Python",
                    "when": "python.datascience.hascodecells && python.datascience.featureenabled"
                },
                {
                    "command": "python.datascience.runallcellsabove.palette",
                    "title": "%python.command.python.datascience.runallcellsabove.palette.title%",
                    "category": "Python",
                    "when": "python.datascience.hascodecells && python.datascience.featureenabled"
                },
                {
                    "command": "python.datascience.debugcurrentcell.palette",
                    "title": "%python.command.python.datascience.debugcurrentcell.palette.title%",
                    "category": "Python",
                    "when": "python.datascience.hascodecells && python.datascience.featureenabled"
                },
                {
                    "command": "python.datascience.showhistorypane",
                    "title": "%python.command.python.datascience.showhistorypane.title%",
                    "category": "Python",
                    "when": "python.datascience.featureenabled"
                },
                {
                    "command": "python.datascience.runallcells",
                    "title": "%python.command.python.datascience.runallcells.title%",
                    "category": "Python",
                    "when": "python.datascience.hascodecells && python.datascience.featureenabled"
                },
                {
                    "command": "python.datascience.scrolltocell",
                    "title": "%python.command.python.datascience.scrolltocell.title%",
                    "category": "Python",
                    "when": "false"
                },
                {
                    "command": "python.datascience.debugcell",
                    "title": "%python.command.python.datascience.debugcell.title%",
                    "category": "Python",
                    "when": "python.datascience.hascodecells && python.datascience.featureenabled"
                },
                {
                    "command": "python.datascience.runcell",
                    "title": "%python.command.python.datascience.runcell.title%",
                    "category": "Python",
                    "when": "python.datascience.hascodecells && python.datascience.featureenabled"
                },
                {
                    "command": "python.datascience.runFileInteractive",
                    "title": "%python.command.python.datascience.runFileInteractive.title%",
                    "category": "Python",
                    "when": "python.datascience.featureenabled"
                },
                {
                    "command": "python.datascience.debugFileInteractive",
                    "title": "%python.command.python.datascience.debugFileInteractive.title%",
                    "category": "Python",
                    "when": "python.datascience.featureenabled"
                },
                {
                    "command": "python.datascience.importnotebook",
                    "title": "%python.command.python.datascience.importnotebook.title%",
                    "category": "Python"
                },
                {
                    "command": "python.datascience.opennotebook",
                    "title": "%python.command.python.datascience.opennotebook.title%",
                    "category": "Python"
                },
                {
                    "command": "python.datascience.exportfileasnotebook",
                    "title": "%python.command.python.datascience.exportfileasnotebook.title%",
                    "category": "Python",
                    "when": "python.datascience.hascodecells && python.datascience.featureenabled"
                },
                {
                    "command": "python.datascience.exportfileandoutputasnotebook",
                    "title": "%python.command.python.datascience.exportfileandoutputasnotebook.title%",
                    "category": "Python",
                    "when": "python.datascience.hascodecells && python.datascience.featureenabled"
                },
                {
                    "command": "python.datascience.undocells",
                    "title": "%python.command.python.datascience.undocells.title%",
                    "category": "Python",
                    "when": "python.datascience.haveinteractivecells && python.datascience.featureenabled"
                },
                {
                    "command": "python.datascience.redocells",
                    "title": "%python.command.python.datascience.redocells.title%",
                    "category": "Python",
                    "when": "python.datascience.haveredoablecells && python.datascience.featureenabled"
                },
                {
                    "command": "python.datascience.removeallcells",
                    "title": "%python.command.python.datascience.removeallcells.title%",
                    "category": "Python",
                    "when": "python.datascience.haveinteractivecells && python.datascience.featureenabled"
                },
                {
                    "command": "python.datascience.interruptkernel",
                    "title": "%python.command.python.datascience.interruptkernel.title%",
                    "category": "Python",
                    "when": "python.datascience.haveinteractive && python.datascience.featureenabled"
                },
                {
                    "command": "python.datascience.restartkernel",
                    "title": "%python.command.python.datascience.restartkernel.title%",
                    "category": "Python",
                    "when": "python.datascience.haveinteractive && python.datascience.featureenabled"
                },
                {
                    "command": "python.datascience.notebookeditor.undocells",
                    "title": "%python.command.python.datascience.undocells.title%",
                    "category": "Python",
                    "when": "python.datascience.haveinteractivecells && python.datascience.featureenabled"
                },
                {
                    "command": "python.datascience.notebookeditor.redocells",
                    "title": "%python.command.python.datascience.redocells.title%",
                    "category": "Python",
                    "when": "python.datascience.havenativeredoablecells && python.datascience.featureenabled"
                },
                {
                    "command": "python.datascience.notebookeditor.removeallcells",
                    "title": "%python.command.python.datascience.notebookeditor.removeallcells.title%",
                    "category": "Python",
                    "when": "python.datascience.havenativecells && python.datascience.featureenabled"
                },
                {
                    "command": "python.datascience.notebookeditor.interruptkernel",
                    "title": "%python.command.python.datascience.interruptkernel.title%",
                    "category": "Python",
                    "when": "python.datascience.havenative && python.datascience.featureenabled"
                },
                {
                    "command": "python.datascience.notebookeditor.restartkernel",
                    "title": "%python.command.python.datascience.restartkernel.title%",
                    "category": "Python",
                    "when": "python.datascience.havenative && python.datascience.featureenabled"
                },
                {
                    "command": "python.datascience.notebookeditor.runallcells",
                    "title": "%python.command.python.datascience.notebookeditor.runallcells.title%",
                    "category": "Python",
                    "when": "python.datascience.havenative && python.datascience.featureenabled"
                },
                {
                    "command": "python.datascience.notebookeditor.runselectedcell",
                    "title": "%python.command.python.datascience.notebookeditor.runselectedcell.title%",
                    "category": "Python",
                    "when": "python.datascience.havenative && python.datascience.featureenabled && python.datascience.havecellselected"
                },
                {
                    "command": "python.datascience.notebookeditor.addcellbelow",
                    "title": "%python.command.python.datascience.notebookeditor.addcellbelow.title%",
                    "category": "Python",
                    "when": "python.datascience.havenative && python.datascience.featureenabled"
                },
                {
                    "command": "python.datascience.expandallcells",
                    "title": "%python.command.python.datascience.expandallcells.title%",
                    "category": "Python",
                    "when": "python.datascience.haveinteractive && python.datascience.featureenabled"
                },
                {
                    "command": "python.datascience.collapseallcells",
                    "title": "%python.command.python.datascience.collapseallcells.title%",
                    "category": "Python",
                    "when": "python.datascience.haveinteractive && python.datascience.featureenabled"
                },
                {
                    "command": "python.datascience.exportoutputasnotebook",
                    "title": "%python.command.python.datascience.exportoutputasnotebook.title%",
                    "category": "Python",
                    "when": "python.datascience.haveinteractive && python.datascience.featureenabled"
                },
                {
                    "command": "python.datascience.runcellandallbelow",
                    "category": "Python",
                    "when": "config.noExists"
                },
                {
                    "command": "python.datascience.runallcellsabove",
                    "category": "Python",
                    "when": "config.noExists"
                },
                {
                    "command": "python.datascience.addcellbelow",
                    "title": "%python.command.python.datascience.addcellbelow.title%",
                    "category": "Python",
                    "when": "python.datascience.hascodecells && python.datascience.featureenabled"
                },
                {
                    "command": "python.datascience.createnewnotebook",
                    "title": "%python.command.python.datascience.createnewnotebook.title%",
                    "category": "Python"
                }
            ],
            "view/title": [
                {
                    "command": "python.debugtests",
                    "when": "view == python_tests && !busyTests",
                    "group": "navigation@3"
                },
                {
                    "command": "python.runtests",
                    "when": "view == python_tests && !busyTests",
                    "group": "navigation@1"
                },
                {
                    "command": "python.stopTests",
                    "when": "view == python_tests && busyTests",
                    "group": "navigation@1"
                },
                {
                    "command": "python.discoverTests",
                    "when": "view == python_tests && !busyTests",
                    "group": "navigation@4"
                },
                {
                    "command": "python.discoveringTests",
                    "when": "view == python_tests && discoveringTests",
                    "group": "navigation@4"
                },
                {
                    "command": "python.runFailedTests",
                    "when": "view == python_tests && hasFailedTests && !busyTests",
                    "group": "navigation@2"
                },
                {
                    "command": "python.viewTestOutput",
                    "when": "view == python_tests",
                    "group": "navigation@5"
                }
            ],
            "view/item/context": [
                {
                    "command": "python.runtests",
                    "when": "view == python_tests && viewItem == testWorkspaceFolder && !busyTests",
                    "group": "inline@0"
                },
                {
                    "command": "python.debugtests",
                    "when": "view == python_tests && viewItem == testWorkspaceFolder && !busyTests",
                    "group": "inline@1"
                },
                {
                    "command": "python.discoverTests",
                    "when": "view == python_tests && viewItem == testWorkspaceFolder && !busyTests",
                    "group": "inline@2"
                },
                {
                    "command": "python.openTestNodeInEditor",
                    "when": "view == python_tests && viewItem == function",
                    "group": "inline@2"
                },
                {
                    "command": "python.debugTestNode",
                    "when": "view == python_tests && viewItem == function && !busyTests",
                    "group": "inline@1"
                },
                {
                    "command": "python.runTestNode",
                    "when": "view == python_tests && viewItem == function && !busyTests",
                    "group": "inline@0"
                },
                {
                    "command": "python.openTestNodeInEditor",
                    "when": "view == python_tests && viewItem == file",
                    "group": "inline@2"
                },
                {
                    "command": "python.debugTestNode",
                    "when": "view == python_tests && viewItem == file && !busyTests",
                    "group": "inline@1"
                },
                {
                    "command": "python.runTestNode",
                    "when": "view == python_tests && viewItem == file && !busyTests",
                    "group": "inline@0"
                },
                {
                    "command": "python.openTestNodeInEditor",
                    "when": "view == python_tests && viewItem == suite",
                    "group": "inline@2"
                },
                {
                    "command": "python.debugTestNode",
                    "when": "view == python_tests && viewItem == suite && !busyTests",
                    "group": "inline@1"
                },
                {
                    "command": "python.runTestNode",
                    "when": "view == python_tests && viewItem == suite && !busyTests",
                    "group": "inline@0"
                }
            ]
        },
        "breakpoints": [
            {
                "language": "python"
            },
            {
                "language": "html"
            },
            {
                "language": "jinja"
            }
        ],
        "debuggers": [
            {
                "type": "python",
                "label": "Python",
                "languages": [
                    "python"
                ],
                "program": "./out/client/debugger/debugAdapter/main.js",
                "runtime": "node",
                "variables": {
                    "pickProcess": "python.pickLocalProcess"
                },
                "configurationSnippets": [],
                "configurationAttributes": {
                    "launch": {
                        "properties": {
                            "module": {
                                "type": "string",
                                "description": "Name of the module to be debugged.",
                                "default": ""
                            },
                            "program": {
                                "type": "string",
                                "description": "Absolute path to the program.",
                                "default": "${file}"
                            },
                            "pythonPath": {
                                "type": "string",
                                "description": "Path (fully qualified) to python executable. Defaults to the value in settings.json",
                                "default": "${config:python.pythonPath}"
                            },
                            "args": {
                                "type": "array",
                                "description": "Command line arguments passed to the program",
                                "default": [],
                                "items": {
                                    "type": "string"
                                }
                            },
                            "stopOnEntry": {
                                "type": "boolean",
                                "description": "Automatically stop after launch.",
                                "default": false
                            },
                            "showReturnValue": {
                                "type": "boolean",
                                "description": "Show return value of functions when stepping.",
                                "default": true
                            },
                            "console": {
                                "enum": [
                                    "internalConsole",
                                    "integratedTerminal",
                                    "externalTerminal"
                                ],
                                "description": "Where to launch the debug target: internal console, integrated terminal, or external terminal.",
                                "default": "integratedTerminal"
                            },
                            "cwd": {
                                "type": "string",
                                "description": "Absolute path to the working directory of the program being debugged. Default is the root directory of the file (leave empty).",
                                "default": "${workspaceFolder}"
                            },
                            "env": {
                                "type": "object",
                                "description": "Environment variables defined as a key value pair. Property ends up being the Environment Variable and the value of the property ends up being the value of the Env Variable.",
                                "default": {},
                                "additionalProperties": {
                                    "type": "string"
                                }
                            },
                            "envFile": {
                                "type": "string",
                                "description": "Absolute path to a file containing environment variable definitions.",
                                "default": "${workspaceFolder}/.env"
                            },
                            "port": {
                                "type": "number",
                                "description": "Debug port (default is 0, resulting in the use of a dynamic port).",
                                "default": 0
                            },
                            "host": {
                                "type": "string",
                                "description": "IP address of the of the local debug server (default is localhost).",
                                "default": "localhost"
                            },
                            "pathMappings": {
                                "type": "array",
                                "label": "Path mappings.",
                                "items": {
                                    "type": "object",
                                    "label": "Path mapping",
                                    "required": [
                                        "localRoot",
                                        "remoteRoot"
                                    ],
                                    "properties": {
                                        "localRoot": {
                                            "type": "string",
                                            "label": "Local source root.",
                                            "default": "${workspaceFolder}"
                                        },
                                        "remoteRoot": {
                                            "type": "string",
                                            "label": "Remote source root.",
                                            "default": ""
                                        }
                                    }
                                },
                                "default": []
                            },
                            "logToFile": {
                                "type": "boolean",
                                "description": "Enable logging of debugger events to a log file.",
                                "default": false
                            },
                            "redirectOutput": {
                                "type": "boolean",
                                "description": "Redirect output.",
                                "default": true
                            },
                            "justMyCode": {
                                "type": "boolean",
                                "description": "Debug only user-written code.",
                                "default": true
                            },
                            "gevent": {
                                "type": "boolean",
                                "description": "Enable debugging of gevent monkey-patched code.",
                                "default": false
                            },
                            "django": {
                                "type": "boolean",
                                "description": "Django debugging.",
                                "default": false
                            },
                            "jinja": {
                                "enum": [
                                    true,
                                    false,
                                    null
                                ],
                                "description": "Jinja template debugging (e.g. Flask).",
                                "default": null
                            },
                            "sudo": {
                                "type": "boolean",
                                "description": "Running debug program under elevated permissions (on Unix).",
                                "default": false
                            },
                            "pyramid": {
                                "type": "boolean",
                                "description": "Whether debugging Pyramid applications",
                                "default": false
                            },
                            "subProcess": {
                                "type": "boolean",
                                "description": "Whether to enable Sub Process debugging",
                                "default": false
                            }
                        }
                    },
                    "test": {
                        "properties": {
                            "pythonPath": {
                                "type": "string",
                                "description": "Path (fully qualified) to python executable. Defaults to the value in settings.json",
                                "default": "${config:python.pythonPath}"
                            },
                            "stopOnEntry": {
                                "type": "boolean",
                                "description": "Automatically stop after launch.",
                                "default": false
                            },
                            "showReturnValue": {
                                "type": "boolean",
                                "description": "Show return value of functions when stepping.",
                                "default": true
                            },
                            "console": {
                                "enum": [
                                    "internalConsole",
                                    "integratedTerminal",
                                    "externalTerminal"
                                ],
                                "description": "Where to launch the debug target: internal console, integrated terminal, or external terminal.",
                                "default": "internalConsole"
                            },
                            "cwd": {
                                "type": "string",
                                "description": "Absolute path to the working directory of the program being debugged. Default is the root directory of the file (leave empty).",
                                "default": "${workspaceFolder}"
                            },
                            "env": {
                                "type": "object",
                                "description": "Environment variables defined as a key value pair. Property ends up being the Environment Variable and the value of the property ends up being the value of the Env Variable.",
                                "default": {},
                                "additionalProperties": {
                                    "type": "string"
                                }
                            },
                            "envFile": {
                                "type": "string",
                                "description": "Absolute path to a file containing environment variable definitions.",
                                "default": "${workspaceFolder}/.env"
                            },
                            "redirectOutput": {
                                "type": "boolean",
                                "description": "Redirect output.",
                                "default": true
                            },
                            "justMyCode": {
                                "type": "boolean",
                                "description": "Debug only user-written code.",
                                "default": true
                            }
                        }
                    },
                    "attach": {
                        "properties": {
                            "port": {
                                "type": "number",
                                "description": "Debug port to attach",
                                "default": 0
                            },
                            "host": {
                                "type": "string",
                                "description": "IP Address of the of remote server (default is localhost or use 127.0.0.1).",
                                "default": "localhost"
                            },
                            "pathMappings": {
                                "type": "array",
                                "label": "Path mappings.",
                                "items": {
                                    "type": "object",
                                    "label": "Path mapping",
                                    "required": [
                                        "localRoot",
                                        "remoteRoot"
                                    ],
                                    "properties": {
                                        "localRoot": {
                                            "type": "string",
                                            "label": "Local source root.",
                                            "default": "${workspaceFolder}"
                                        },
                                        "remoteRoot": {
                                            "type": "string",
                                            "label": "Remote source root.",
                                            "default": ""
                                        }
                                    }
                                },
                                "default": []
                            },
                            "logToFile": {
                                "type": "boolean",
                                "description": "Enable logging of debugger events to a log file.",
                                "default": false
                            },
                            "redirectOutput": {
                                "type": "boolean",
                                "description": "Redirect output.",
                                "default": true
                            },
                            "justMyCode": {
                                "type": "boolean",
                                "description": "Debug only user-written code.",
                                "default": true
                            },
                            "django": {
                                "type": "boolean",
                                "description": "Django debugging.",
                                "default": false
                            },
                            "jinja": {
                                "enum": [
                                    true,
                                    false,
                                    null
                                ],
                                "description": "Jinja template debugging (e.g. Flask).",
                                "default": null
                            },
                            "subProcess": {
                                "type": "boolean",
                                "description": "Whether to enable Sub Process debugging",
                                "default": false
                            },
                            "showReturnValue": {
                                "type": "boolean",
                                "description": "Show return value of functions when stepping.",
                                "default": true
                            },
                            "processId": {
                                "anyOf": [
                                    {
                                        "enum": [
                                            "${command:pickProcess}"
                                        ],
                                        "description": "Use process picker to select a process to attach, or Process ID as integer.",
                                        "default": "${command:pickProcess}"
                                    },
                                    {
                                        "type": "integer",
                                        "description": "ID of the local process to attach to."
                                    }
                                ]
                            }
                        }
                    }
                }
            }
        ],
        "configuration": {
            "type": "object",
            "title": "Python",
            "properties": {
                "python.diagnostics.sourceMapsEnabled": {
                    "type": "boolean",
                    "default": false,
                    "description": "Enable source map support for meaningful stack traces in error logs.",
                    "scope": "application"
                },
                "python.autoComplete.addBrackets": {
                    "type": "boolean",
                    "default": false,
                    "description": "Automatically add brackets for functions.",
                    "scope": "resource"
                },
                "python.autoComplete.extraPaths": {
                    "type": "array",
                    "default": [],
                    "description": "List of paths to libraries and the like that need to be imported by auto complete engine. E.g. when using Google App SDK, the paths are not in system path, hence need to be added into this list.",
                    "scope": "resource"
                },
                "python.autoComplete.showAdvancedMembers": {
                    "type": "boolean",
                    "default": true,
                    "description": "Controls appearance of methods with double underscores in the completion list.",
                    "scope": "resource"
                },
                "python.autoComplete.typeshedPaths": {
                    "type": "array",
                    "items": {
                        "type": "string"
                    },
                    "default": [],
                    "description": "Specifies paths to local typeshed repository clone(s) for the Python language server.",
                    "scope": "resource"
                },
                "python.autoUpdateLanguageServer": {
                    "type": "boolean",
                    "default": true,
                    "description": "Automatically update the language server.",
                    "scope": "application"
                },
                "python.experiments.enabled": {
                    "type": "boolean",
                    "default": true,
                    "description": "Enables/disables A/B tests.",
                    "scope": "application"
                },
                "python.experiments.optInto": {
                    "type": "array",
                    "default": [],
                    "items": {
                        "enum": [
                            "LS - enabled",
                            "AlwaysDisplayTestExplorer - experiment",
                            "ShowExtensionSurveyPrompt - enabled",
                            "DebugAdapterFactory - experiment",
                            "PtvsdWheels37 - experiment",
                            "Reload - experiment",
                            "AA_testing - experiment",
                            "All"
                        ]
                    },
                    "description": "List of experiment to opt into. If empty, user is assigned the default experiment groups. See https://github.com/microsoft/vscode-python/wiki/Experiments for more details.",
                    "scope": "application"
                },
                "python.experiments.optOutFrom": {
                    "type": "array",
                    "default": [],
                    "items": {
                        "enum": [
                            "LS - enabled",
                            "AlwaysDisplayTestExplorer - experiment",
                            "ShowExtensionSurveyPrompt - enabled",
                            "DebugAdapterFactory - experiment",
                            "PtvsdWheels37 - experiment",
                            "Reload - experiment",
                            "AA_testing - experiment",
                            "All"
                        ]
                    },
                    "description": "List of experiment to opt out of. If empty, user is assigned the default experiment groups. See https://github.com/microsoft/vscode-python/wiki/Experiments for more details.",
                    "scope": "application"
                },
                "python.dataScience.allowImportFromNotebook": {
                    "type": "boolean",
                    "default": true,
                    "description": "Allows a user to import a jupyter notebook into a python file anytime one is opened.",
                    "scope": "resource"
                },
                "python.dataScience.gatherRules": {
                    "type": "array",
                    "default": [
                        {
                            "objectName": "df",
                            "functionName": "head",
                            "doesNotModify": [
                                "OBJECT"
                            ]
                        },
                        {
                            "objectName": "df",
                            "functionName": "describe",
                            "doesNotModify": [
                                "OBJECT"
                            ]
                        },
                        {
                            "objectName": "df",
                            "functionName": "tail",
                            "doesNotModify": [
                                "OBJECT"
                            ]
                        },
                        {
                            "functionName": "print",
                            "doesNotModify": [
                                "ARGUMENTS"
                            ]
                        },
                        {
                            "functionName": "KMeans",
                            "doesNotModify": [
                                "ARGUMENTS"
                            ]
                        },
                        {
                            "functionName": "scatter",
                            "doesNotModify": [
                                "ARGUMENTS"
                            ]
                        },
                        {
                            "functionName": "fit",
                            "doesNotModify": [
                                "ARGUMENTS"
                            ]
                        },
                        {
                            "functionName": "sum",
                            "doesNotModify": [
                                "ARGUMENTS"
                            ]
                        },
                        {
                            "functionName": "len",
                            "doesNotModify": [
                                "ARGUMENTS"
                            ]
                        }
                    ]
                },
                "python.dataScience.askForLargeDataFrames": {
                    "type": "boolean",
                    "default": true,
                    "description": "Warn the user before trying to open really large data frames.",
                    "scope": "application"
                },
                "python.dataScience.askForKernelRestart": {
                    "type": "boolean",
                    "default": true,
                    "description": "Warn the user before restarting a kernel.",
                    "scope": "application"
                },
                "python.dataScience.enabled": {
                    "type": "boolean",
                    "default": true,
                    "description": "Enable the experimental data science features in the python extension.",
                    "scope": "resource"
                },
                "python.dataScience.exportWithOutputEnabled": {
                    "type": "boolean",
                    "default": false,
                    "description": "Enable exporting a python file into a jupyter notebook and run all cells when doing so.",
                    "scope": "resource"
                },
                "python.dataScience.jupyterLaunchTimeout": {
                    "type": "number",
                    "default": 60000,
                    "description": "Amount of time (in ms) to wait for the Jupyter Notebook server to start.",
                    "scope": "resource"
                },
                "python.dataScience.jupyterLaunchRetries": {
                    "type": "number",
                    "default": 3,
                    "description": "Number of times to attempt to connect to the Jupyter Notebook",
                    "scope": "resource"
                },
                "python.dataScience.jupyterServerURI": {
                    "type": "string",
                    "default": "local",
                    "description": "When a Notebook Editor or Interactive Window session is started, create the kernel on the specified Jupyter server. Select 'local' to create a new Jupyter server on this local machine.",
                    "scope": "resource"
                },
                "python.dataScience.notebookFileRoot": {
                    "type": "string",
                    "default": "${fileDirname}",
                    "description": "Set the root directory for loading files for the Python Interactive window.",
                    "scope": "resource"
                },
                "python.dataScience.searchForJupyter": {
                    "type": "boolean",
                    "default": true,
                    "description": "Search all installed Python interpreters for a Jupyter installation when starting the Python Interactive window",
                    "scope": "resource"
                },
                "python.dataScience.changeDirOnImportExport": {
                    "type": "boolean",
                    "default": false,
                    "description": "When importing or exporting a Jupyter Notebook add a directory change command to allow relative path loading to work.",
                    "scope": "resource"
                },
                "python.dataScience.useDefaultConfigForJupyter": {
                    "type": "boolean",
                    "default": true,
                    "description": "When running Jupyter locally, create a default empty Jupyter config for the Python Interactive window",
                    "scope": "resource"
                },
                "python.dataScience.jupyterInterruptTimeout": {
                    "type": "number",
                    "default": 10000,
                    "description": "Amount of time (in ms) to wait for an interrupt before asking to restart the Jupyter kernel.",
                    "scope": "resource"
                },
                "python.dataScience.allowInput": {
                    "type": "boolean",
                    "default": true,
                    "description": "Allow the inputting of python code directly into the Python Interactive window"
                },
                "python.dataScience.showCellInputCode": {
                    "type": "boolean",
                    "default": true,
                    "description": "Show cell input code.",
                    "scope": "resource"
                },
                "python.dataScience.collapseCellInputCodeByDefault": {
                    "type": "boolean",
                    "default": true,
                    "description": "Collapse cell input code by default.",
                    "scope": "resource"
                },
                "python.dataScience.maxOutputSize": {
                    "type": "number",
                    "default": 400,
                    "description": "Maximum size (in pixels) of text output in the Python Interactive window before a scrollbar appears. Set to -1 for infinity.",
                    "scope": "resource"
                },
                "python.dataScience.errorBackgroundColor": {
                    "type": "string",
                    "default": "#FFFFFF",
                    "description": "Background color (in hex) for exception messages in the Python Interactive window.",
                    "scope": "resource",
                    "deprecationMessage": "No longer necessary as the theme colors are used for error messages"
                },
                "python.dataScience.sendSelectionToInteractiveWindow": {
                    "type": "boolean",
                    "default": false,
                    "description": "Determines if selected code in a python file will go to the terminal or the Python Interactive window when hitting shift+enter",
                    "scope": "resource"
                },
                "python.dataScience.showJupyterVariableExplorer": {
                    "type": "boolean",
                    "default": true,
                    "description": "Show the variable explorer in the Python Interactive window.",
                    "deprecationMessage": "This setting no longer applies. It is ignored.",
                    "scope": "resource"
                },
                "python.dataScience.variableExplorerExclude": {
                    "type": "string",
                    "default": "module;function;builtin_function_or_method",
                    "description": "Types to exclude from showing in the Python Interactive variable explorer",
                    "scope": "resource"
                },
                "python.dataScience.codeRegularExpression": {
                    "type": "string",
                    "default": "^(#\\s*%%|#\\s*\\<codecell\\>|#\\s*In\\[\\d*?\\]|#\\s*In\\[ \\])",
                    "description": "Regular expression used to identify code cells. All code until the next match is considered part of this cell. \nDefaults to '^(#\\s*%%|#\\s*\\<codecell\\>|#\\s*In\\[\\d*?\\]|#\\s*In\\[ \\])' if left blank",
                    "scope": "resource"
                },
                "python.dataScience.defaultCellMarker": {
                    "type": "string",
                    "default": "# %%",
                    "description": "Cell marker used for delineating a cell in a python file.",
                    "scope": "resource"
                },
                "python.dataScience.markdownRegularExpression": {
                    "type": "string",
                    "default": "^(#\\s*%%\\s*\\[markdown\\]|#\\s*\\<markdowncell\\>)",
                    "description": "Regular expression used to identify markdown cells. All comments after this expression are considered part of the markdown. \nDefaults to '^(#\\s*%%\\s*\\[markdown\\]|#\\s*\\<markdowncell\\>)' if left blank",
                    "scope": "resource"
                },
                "python.dataScience.allowLiveShare": {
                    "type": "boolean",
                    "default": true,
                    "description": "Allow the Python Interactive window to be shared during a Live Share session",
                    "scope": "resource"
                },
                "python.dataScience.ignoreVscodeTheme": {
                    "type": "boolean",
                    "default": false,
                    "description": "Don't use the VS Code theme in the Python Interactive window (requires reload of VS Code). This forces the Python Interactive window to use 'Light +(default light)' and disables matplotlib defaults.",
                    "scope": "resource"
                },
                "python.dataScience.themeMatplotlibPlots": {
                    "type": "boolean",
                    "default": false,
                    "description": "In the Python Interactive window and Notebook Editor theme matplotlib outputs to match the VS Code editor theme.",
                    "scope": "resource"
                },
                "python.dataScience.liveShareConnectionTimeout": {
                    "type": "number",
                    "default": 1000,
                    "description": "Amount of time to wait for guest connections to verify they have the Python extension installed.",
                    "scope": "application"
                },
                "python.dataScience.decorateCells": {
                    "type": "boolean",
                    "default": true,
                    "description": "Draw a highlight behind the currently active cell.",
                    "scope": "resource"
                },
                "python.dataScience.enableCellCodeLens": {
                    "type": "boolean",
                    "default": true,
                    "description": "Enables code lens for 'cells' in a python file.",
                    "scope": "resource"
                },
                "python.dataScience.enableAutoMoveToNextCell": {
                    "type": "boolean",
                    "default": true,
                    "description": "Enables moving to the next cell when clicking on a 'Run Cell' code lens.",
                    "scope": "resource"
                },
                "python.dataScience.autoPreviewNotebooksInInteractivePane": {
                    "type": "boolean",
                    "deprecationMessage": "No longer supported. Notebooks open directly in their own editor now.",
                    "default": false,
                    "description": "When opening ipynb files, automatically preview the contents in the Python Interactive window.",
                    "scope": "resource"
                },
                "python.dataScience.useNotebookEditor": {
                    "type": "boolean",
                    "default": true,
                    "description": "Automatically open .ipynb files in the Notebook Editor.",
                    "scope": "resource"
                },
                "python.dataScience.allowUnauthorizedRemoteConnection": {
                    "type": "boolean",
                    "default": false,
                    "description": "Allow for connecting the Python Interactive window to a https Jupyter server that does not have valid certificates. This can be a security risk, so only use for known and trusted servers.",
                    "scope": "resource"
                },
                "python.dataScience.enablePlotViewer": {
                    "type": "boolean",
                    "default": true,
                    "description": "Modify plot output so that it can be expanded into a plot viewer window.",
                    "scope": "resource"
                },
                "python.dataScience.enableGather": {
                    "type": "boolean",
                    "default": false,
                    "description": "Enable code gather for executed cells. For a gathered cell, that cell and only the code it depends on will be exported to a new notebook.",
                    "scope": "resource"
                },
                "python.dataScience.gatherToScript": {
                    "type": "boolean",
                    "default": true,
                    "description": "Gather code to a python script rather than a notebook.",
                    "scope": "resource"
                },
                "python.dataScience.codeLenses": {
                    "type": "string",
                    "default": "python.datascience.runcell,  python.datascience.runallcellsabove, python.datascience.debugcell",
                    "description": "Set of commands to put as code lens above a cell. Defaults to 'python.datascience.runcell,  python.datascience.runallcellsabove, python.datascience.debugcell'",
                    "scope": "resource"
                },
                "python.dataScience.debugCodeLenses": {
                    "type": "string",
                    "default": "python.datascience.debugcontinue, python.datascience.debugstop, python.datascience.debugstepover",
                    "description": "Set of debug commands to put as code lens above a cell while debugging.",
                    "scope": "resource"
                },
                "python.dataScience.ptvsdDistPath": {
                    "type": "string",
                    "default": "",
                    "description": "Path to ptvsd experimental bits for debugging cells.",
                    "scope": "resource"
                },
                "python.dataScience.stopOnFirstLineWhileDebugging": {
                    "type": "boolean",
                    "default": true,
                    "description": "When debugging a cell, stop on the first line.",
                    "scope": "resource"
                },
                "python.dataScience.remoteDebuggerPort": {
                    "type": "number",
                    "default": -1,
                    "description": "When debugging a cell, open this port on the remote box. If -1 is specified, a random port between 8889 and 9000 will be attempted.",
                    "scope": "resource"
                },
                "python.dataScience.disableJupyterAutoStart": {
                    "type": "boolean",
                    "default": false,
                    "description": "When true, disables Jupyter from being automatically started for you. You must instead run a cell to start Jupyter.",
                    "scope": "resource"
                },
                "python.dataScience.textOutputLimit": {
                    "type": "number",
                    "default": 20000,
                    "description": "Limit the amount of text in Python Interactive cell text output to this value. 0 to allow any amount of characters.",
                    "scope": "resource"
                },
                "python.dataScience.colorizeInputBox": {
                    "type": "boolean",
                    "default": true,
                    "description": "Whether or not to use the theme's peek color as the background for the input box.",
                    "scope": "resource"
                },
                "python.dataScience.stopOnError": {
                    "type": "boolean",
                    "default": true,
                    "description": "Stop running cells if a cell throws an exception.",
                    "scope": "resource"
                },
                "python.dataScience.addGotoCodeLenses": {
                    "type": "boolean",
                    "default": true,
                    "description": "After running a cell, add a 'Goto' code lens on the cell. Note, disabling all code lenses disables this code lens as well.",
                    "scope": "resource"
                },
                "python.dataScience.variableQueries": {
                    "type": "array",
                    "description": "Language to query mapping for returning the list of active variables in a Jupyter kernel. Used by the Variable Explorer in both the Interactive Window and Notebooks. Example: \n'[\n{\n   \"language\": \"python\",\n   \"query\": \"%who_ls\",\n  \"parseExpr\": \"'(\\\\w+)'\"\n}\n]'",
                    "scope": "machine",
                    "examples": [
                        [
                            {
                                "language": "python",
                                "query": "_rwho_ls = %who_ls\\nprint(_rwho_ls)",
                                "parseExpr": "'(\\w+)'"
                            },
                            {
                                "language": "julia",
                                "query": "whos",
                                "parseExpr": "'(\\w+)'"
                            }
                        ]
                    ]
                },
                "python.disableInstallationCheck": {
                    "type": "boolean",
                    "default": false,
                    "description": "Whether to check if Python is installed (also warn when using the macOS-installed Python).",
                    "scope": "resource"
                },
                "python.envFile": {
                    "type": "string",
                    "description": "Absolute path to a file containing environment variable definitions.",
                    "default": "${workspaceFolder}/.env",
                    "scope": "resource"
                },
                "python.formatting.autopep8Args": {
                    "type": "array",
                    "description": "Arguments passed in. Each argument is a separate item in the array.",
                    "default": [],
                    "items": {
                        "type": "string"
                    },
                    "scope": "resource"
                },
                "python.formatting.autopep8Path": {
                    "type": "string",
                    "default": "autopep8",
                    "description": "Path to autopep8, you can use a custom version of autopep8 by modifying this setting to include the full path.",
                    "scope": "resource"
                },
                "python.formatting.provider": {
                    "type": "string",
                    "default": "autopep8",
                    "description": "Provider for formatting. Possible options include 'autopep8', 'black', and 'yapf'.",
                    "enum": [
                        "autopep8",
                        "black",
                        "yapf",
                        "none"
                    ],
                    "scope": "resource"
                },
                "python.formatting.blackArgs": {
                    "type": "array",
                    "description": "Arguments passed in. Each argument is a separate item in the array.",
                    "default": [],
                    "items": {
                        "type": "string"
                    },
                    "scope": "resource"
                },
                "python.formatting.blackPath": {
                    "type": "string",
                    "default": "black",
                    "description": "Path to Black, you can use a custom version of Black by modifying this setting to include the full path.",
                    "scope": "resource"
                },
                "python.formatting.yapfArgs": {
                    "type": "array",
                    "description": "Arguments passed in. Each argument is a separate item in the array.",
                    "default": [],
                    "items": {
                        "type": "string"
                    },
                    "scope": "resource"
                },
                "python.formatting.yapfPath": {
                    "type": "string",
                    "default": "yapf",
                    "description": "Path to yapf, you can use a custom version of yapf by modifying this setting to include the full path.",
                    "scope": "resource"
                },
                "python.globalModuleInstallation": {
                    "type": "boolean",
                    "default": false,
                    "description": "Whether to install Python modules globally when not using an environment.",
                    "scope": "resource"
                },
                "python.jediEnabled": {
                    "type": "boolean",
                    "default": true,
                    "description": "Enables Jedi as IntelliSense engine instead of Microsoft Python Analysis Engine.",
                    "scope": "resource"
                },
                "python.jediMemoryLimit": {
                    "type": "number",
                    "default": 0,
                    "description": "Memory limit for the Jedi completion engine in megabytes. Zero (default) means 1024 MB. -1 means unlimited (disable memory limit check)",
                    "scope": "resource"
                },
                "python.jediPath": {
                    "type": "string",
                    "default": "",
                    "description": "Path to directory containing the Jedi library (this path will contain the 'Jedi' sub directory).",
                    "scope": "resource"
                },
                "python.languageServer": {
                    "type": "string",
                    "enum": [
                        "Jedi",
                        "Microsoft",
                        "None"
                    ],
                    "default": "Microsoft",
                    "description": "Defines type of the language server.",
                    "scope": "resource"
                },
                "python.analysis.openFilesOnly": {
                    "type": "boolean",
                    "default": true,
                    "description": "Only show errors and warnings for open files rather than for the entire workspace.",
                    "scope": "resource"
                },
                "python.analysis.diagnosticPublishDelay": {
                    "type": "integer",
                    "default": 1000,
                    "description": "Delay before diagnostic messages are transferred to the problems list (in milliseconds).",
                    "scope": "resource"
                },
                "python.analysis.errors": {
                    "type": "array",
                    "default": [],
                    "items": {
                        "type": "string"
                    },
                    "description": "List of diagnostics messages to be shown as errors.",
                    "scope": "resource"
                },
                "python.analysis.warnings": {
                    "type": "array",
                    "default": [],
                    "items": {
                        "type": "string"
                    },
                    "description": "List of diagnostics messages to be shown as warnings.",
                    "scope": "resource"
                },
                "python.analysis.information": {
                    "type": "array",
                    "default": [],
                    "items": {
                        "type": "string"
                    },
                    "description": "List of diagnostics messages to be shown as information.",
                    "scope": "resource"
                },
                "python.analysis.disabled": {
                    "type": "array",
                    "default": [],
                    "items": {
                        "type": "string"
                    },
                    "description": "List of suppressed diagnostic messages.",
                    "scope": "resource"
                },
                "python.analysis.typeshedPaths": {
                    "type": "array",
                    "default": [],
                    "items": {
                        "type": "string"
                    },
                    "description": "Paths to Typeshed stub folders. Default is Typeshed installed with the language server. Change requires restart.",
                    "scope": "resource"
                },
                "python.analysis.cacheFolderPath": {
                    "type": "string",
                    "description": "Path to a writable folder where analyzer can cache its data. Change requires restart.",
                    "scope": "resource"
                },
                "python.analysis.memory.keepLibraryAst": {
                    "type": "boolean",
                    "default": false,
                    "description": "Allows code analysis to keep parser trees in memory. Increases memory consumption but may improve performance with large library analysis.",
                    "scope": "resource"
                },
                "python.analysis.memory.keepLibraryLocalVariables": {
                    "type": "boolean",
                    "default": false,
                    "description": "Allows code analysis to keep library function local variables. Allows code navigation in Python libraries function bodies. Increases memory consumption.",
                    "scope": "resource"
                },
                "python.analysis.logLevel": {
                    "type": "string",
                    "enum": [
                        "Error",
                        "Warning",
                        "Information",
                        "Trace"
                    ],
                    "default": "Error",
                    "description": "Defines type of log messages language server writes into the output window.",
                    "scope": "resource"
                },
                "python.analysis.symbolsHierarchyDepthLimit": {
                    "type": "integer",
                    "default": 10,
                    "description": "Limits depth of the symbol tree in the document outline.",
                    "scope": "resource"
                },
                "python.analysis.cachingLevel": {
                    "type": "string",
                    "enum": [
                        "Default",
                        "None",
                        "System",
                        "Library"
                    ],
                    "default": "Default",
                    "description": "Defines which types of modules get their analysis cached.",
                    "scope": "resource"
                },
                "python.linting.enabled": {
                    "type": "boolean",
                    "default": true,
                    "description": "Whether to lint Python files.",
                    "scope": "resource"
                },
                "python.linting.flake8Args": {
                    "type": "array",
                    "description": "Arguments passed in. Each argument is a separate item in the array.",
                    "default": [],
                    "items": {
                        "type": "string"
                    },
                    "scope": "resource"
                },
                "python.linting.flake8CategorySeverity.E": {
                    "type": "string",
                    "default": "Error",
                    "description": "Severity of Flake8 message type 'E'.",
                    "enum": [
                        "Hint",
                        "Error",
                        "Information",
                        "Warning"
                    ],
                    "scope": "resource"
                },
                "python.linting.flake8CategorySeverity.F": {
                    "type": "string",
                    "default": "Error",
                    "description": "Severity of Flake8 message type 'F'.",
                    "enum": [
                        "Hint",
                        "Error",
                        "Information",
                        "Warning"
                    ],
                    "scope": "resource"
                },
                "python.linting.flake8CategorySeverity.W": {
                    "type": "string",
                    "default": "Warning",
                    "description": "Severity of Flake8 message type 'W'.",
                    "enum": [
                        "Hint",
                        "Error",
                        "Information",
                        "Warning"
                    ],
                    "scope": "resource"
                },
                "python.linting.flake8Enabled": {
                    "type": "boolean",
                    "default": false,
                    "description": "Whether to lint Python files using flake8",
                    "scope": "resource"
                },
                "python.linting.flake8Path": {
                    "type": "string",
                    "default": "flake8",
                    "description": "Path to flake8, you can use a custom version of flake8 by modifying this setting to include the full path.",
                    "scope": "resource"
                },
                "python.linting.ignorePatterns": {
                    "type": "array",
                    "description": "Patterns used to exclude files or folders from being linted.",
                    "default": [
                        ".vscode/*.py",
                        "**/site-packages/**/*.py"
                    ],
                    "items": {
                        "type": "string"
                    },
                    "scope": "resource"
                },
                "python.linting.lintOnSave": {
                    "type": "boolean",
                    "default": true,
                    "description": "Whether to lint Python files when saved.",
                    "scope": "resource"
                },
                "python.linting.maxNumberOfProblems": {
                    "type": "number",
                    "default": 100,
                    "description": "Controls the maximum number of problems produced by the server.",
                    "scope": "resource"
                },
                "python.linting.banditArgs": {
                    "type": "array",
                    "description": "Arguments passed in. Each argument is a separate item in the array.",
                    "default": [],
                    "items": {
                        "type": "string"
                    },
                    "scope": "resource"
                },
                "python.linting.banditEnabled": {
                    "type": "boolean",
                    "default": false,
                    "description": "Whether to lint Python files using bandit.",
                    "scope": "resource"
                },
                "python.linting.banditPath": {
                    "type": "string",
                    "default": "bandit",
                    "description": "Path to bandit, you can use a custom version of bandit by modifying this setting to include the full path.",
                    "scope": "resource"
                },
                "python.linting.mypyArgs": {
                    "type": "array",
                    "description": "Arguments passed in. Each argument is a separate item in the array.",
                    "default": [
                        "--ignore-missing-imports",
                        "--follow-imports=silent",
                        "--show-column-numbers"
                    ],
                    "items": {
                        "type": "string"
                    },
                    "scope": "resource"
                },
                "python.linting.mypyCategorySeverity.error": {
                    "type": "string",
                    "default": "Error",
                    "description": "Severity of Mypy message type 'Error'.",
                    "enum": [
                        "Hint",
                        "Error",
                        "Information",
                        "Warning"
                    ],
                    "scope": "resource"
                },
                "python.linting.mypyCategorySeverity.note": {
                    "type": "string",
                    "default": "Information",
                    "description": "Severity of Mypy message type 'Note'.",
                    "enum": [
                        "Hint",
                        "Error",
                        "Information",
                        "Warning"
                    ],
                    "scope": "resource"
                },
                "python.linting.mypyEnabled": {
                    "type": "boolean",
                    "default": false,
                    "description": "Whether to lint Python files using mypy.",
                    "scope": "resource"
                },
                "python.linting.mypyPath": {
                    "type": "string",
                    "default": "mypy",
                    "description": "Path to mypy, you can use a custom version of mypy by modifying this setting to include the full path.",
                    "scope": "resource"
                },
                "python.linting.pycodestyleArgs": {
                    "type": "array",
                    "description": "Arguments passed in. Each argument is a separate item in the array.",
                    "default": [],
                    "items": {
                        "type": "string"
                    },
                    "scope": "resource"
                },
                "python.linting.pycodestyleCategorySeverity.E": {
                    "type": "string",
                    "default": "Error",
                    "description": "Severity of pycodestyle message type 'E'.",
                    "enum": [
                        "Hint",
                        "Error",
                        "Information",
                        "Warning"
                    ],
                    "scope": "resource"
                },
                "python.linting.pycodestyleCategorySeverity.W": {
                    "type": "string",
                    "default": "Warning",
                    "description": "Severity of pycodestyle message type 'W'.",
                    "enum": [
                        "Hint",
                        "Error",
                        "Information",
                        "Warning"
                    ],
                    "scope": "resource"
                },
                "python.linting.pycodestyleEnabled": {
                    "type": "boolean",
                    "default": false,
                    "description": "Whether to lint Python files using pycodestyle",
                    "scope": "resource"
                },
                "python.linting.pycodestylePath": {
                    "type": "string",
                    "default": "pycodestyle",
                    "description": "Path to pycodestyle, you can use a custom version of pycodestyle by modifying this setting to include the full path.",
                    "scope": "resource"
                },
                "python.linting.prospectorArgs": {
                    "type": "array",
                    "description": "Arguments passed in. Each argument is a separate item in the array.",
                    "default": [],
                    "items": {
                        "type": "string"
                    },
                    "scope": "resource"
                },
                "python.linting.prospectorEnabled": {
                    "type": "boolean",
                    "default": false,
                    "description": "Whether to lint Python files using prospector.",
                    "scope": "resource"
                },
                "python.linting.prospectorPath": {
                    "type": "string",
                    "default": "prospector",
                    "description": "Path to Prospector, you can use a custom version of prospector by modifying this setting to include the full path.",
                    "scope": "resource"
                },
                "python.linting.pydocstyleArgs": {
                    "type": "array",
                    "description": "Arguments passed in. Each argument is a separate item in the array.",
                    "default": [],
                    "items": {
                        "type": "string"
                    },
                    "scope": "resource"
                },
                "python.linting.pydocstyleEnabled": {
                    "type": "boolean",
                    "default": false,
                    "description": "Whether to lint Python files using pydocstyle",
                    "scope": "resource"
                },
                "python.linting.pydocstylePath": {
                    "type": "string",
                    "default": "pydocstyle",
                    "description": "Path to pydocstyle, you can use a custom version of pydocstyle by modifying this setting to include the full path.",
                    "scope": "resource"
                },
                "python.linting.pylamaArgs": {
                    "type": "array",
                    "description": "Arguments passed in. Each argument is a separate item in the array.",
                    "default": [],
                    "items": {
                        "type": "string"
                    },
                    "scope": "resource"
                },
                "python.linting.pylamaEnabled": {
                    "type": "boolean",
                    "default": false,
                    "description": "Whether to lint Python files using pylama.",
                    "scope": "resource"
                },
                "python.linting.pylamaPath": {
                    "type": "string",
                    "default": "pylama",
                    "description": "Path to pylama, you can use a custom version of pylama by modifying this setting to include the full path.",
                    "scope": "resource"
                },
                "python.linting.pylintArgs": {
                    "type": "array",
                    "description": "Arguments passed in. Each argument is a separate item in the array.",
                    "default": [],
                    "items": {
                        "type": "string"
                    },
                    "scope": "resource"
                },
                "python.linting.pylintCategorySeverity.convention": {
                    "type": "string",
                    "default": "Information",
                    "description": "Severity of Pylint message type 'Convention/C'.",
                    "enum": [
                        "Hint",
                        "Error",
                        "Information",
                        "Warning"
                    ],
                    "scope": "resource"
                },
                "python.linting.pylintCategorySeverity.error": {
                    "type": "string",
                    "default": "Error",
                    "description": "Severity of Pylint message type 'Error/E'.",
                    "enum": [
                        "Hint",
                        "Error",
                        "Information",
                        "Warning"
                    ],
                    "scope": "resource"
                },
                "python.linting.pylintCategorySeverity.fatal": {
                    "type": "string",
                    "default": "Error",
                    "description": "Severity of Pylint message type 'Fatal/F'.",
                    "enum": [
                        "Hint",
                        "Error",
                        "Information",
                        "Warning"
                    ],
                    "scope": "resource"
                },
                "python.linting.pylintCategorySeverity.refactor": {
                    "type": "string",
                    "default": "Hint",
                    "description": "Severity of Pylint message type 'Refactor/R'.",
                    "enum": [
                        "Hint",
                        "Error",
                        "Information",
                        "Warning"
                    ],
                    "scope": "resource"
                },
                "python.linting.pylintCategorySeverity.warning": {
                    "type": "string",
                    "default": "Warning",
                    "description": "Severity of Pylint message type 'Warning/W'.",
                    "enum": [
                        "Hint",
                        "Error",
                        "Information",
                        "Warning"
                    ],
                    "scope": "resource"
                },
                "python.linting.pylintEnabled": {
                    "type": "boolean",
                    "default": true,
                    "description": "Whether to lint Python files using pylint.",
                    "scope": "resource"
                },
                "python.linting.pylintPath": {
                    "type": "string",
                    "default": "pylint",
                    "description": "Path to Pylint, you can use a custom version of pylint by modifying this setting to include the full path.",
                    "scope": "resource"
                },
                "python.linting.pylintUseMinimalCheckers": {
                    "type": "boolean",
                    "default": true,
                    "description": "Whether to run Pylint with minimal set of rules.",
                    "scope": "resource"
                },
                "python.pythonPath": {
                    "type": "string",
                    "default": "python",
                    "description": "Path to Python, you can use a custom version of Python by modifying this setting to include the full path.",
                    "scope": "resource"
                },
                "python.condaPath": {
                    "type": "string",
                    "default": "",
                    "description": "Path to the conda executable to use for activation (version 4.4+).",
                    "scope": "resource"
                },
                "python.pipenvPath": {
                    "type": "string",
                    "default": "pipenv",
                    "description": "Path to the pipenv executable to use for activation.",
                    "scope": "resource"
                },
                "python.poetryPath": {
                    "type": "string",
                    "default": "poetry",
                    "description": "Path to the poetry executable.",
                    "scope": "resource"
                },
                "python.sortImports.args": {
                    "type": "array",
                    "description": "Arguments passed in. Each argument is a separate item in the array.",
                    "default": [],
                    "items": {
                        "type": "string"
                    },
                    "scope": "resource"
                },
                "python.sortImports.path": {
                    "type": "string",
                    "description": "Path to isort script, default using inner version",
                    "default": "",
                    "scope": "resource"
                },
                "python.terminal.activateEnvironment": {
                    "type": "boolean",
                    "default": true,
                    "description": "Activate Python Environment in Terminal created using the Extension.",
                    "scope": "resource"
                },
                "python.terminal.executeInFileDir": {
                    "type": "boolean",
                    "default": false,
                    "description": "When executing a file in the terminal, whether to use execute in the file's directory, instead of the current open folder.",
                    "scope": "resource"
                },
                "python.terminal.launchArgs": {
                    "type": "array",
                    "default": [],
                    "description": "Python launch arguments to use when executing a file in the terminal.",
                    "scope": "resource"
                },
                "python.terminal.activateEnvInCurrentTerminal": {
                    "type": "boolean",
                    "default": false,
                    "description": "Activate Python Environment in the current Terminal on load of the Extension.",
                    "scope": "resource"
                },
                "python.testing.cwd": {
                    "type": "string",
                    "default": null,
                    "description": "Optional working directory for tests.",
                    "scope": "resource"
                },
                "python.testing.debugPort": {
                    "type": "number",
                    "default": 3000,
                    "description": "Port number used for debugging of tests.",
                    "scope": "resource"
                },
                "python.testing.nosetestArgs": {
                    "type": "array",
                    "description": "Arguments passed in. Each argument is a separate item in the array.",
                    "default": [],
                    "items": {
                        "type": "string"
                    },
                    "scope": "resource"
                },
                "python.testing.nosetestsEnabled": {
                    "type": "boolean",
                    "default": false,
                    "description": "Enable testing using nosetests.",
                    "scope": "resource"
                },
                "python.testing.nosetestPath": {
                    "type": "string",
                    "default": "nosetests",
                    "description": "Path to nosetests, you can use a custom version of nosetests by modifying this setting to include the full path.",
                    "scope": "resource"
                },
                "python.testing.promptToConfigure": {
                    "type": "boolean",
                    "default": true,
                    "description": "Prompt to configure a test framework if potential tests directories are discovered.",
                    "scope": "resource"
                },
                "python.testing.pytestArgs": {
                    "type": "array",
                    "description": "Arguments passed in. Each argument is a separate item in the array.",
                    "default": [],
                    "items": {
                        "type": "string"
                    },
                    "scope": "resource"
                },
                "python.testing.pytestEnabled": {
                    "type": "boolean",
                    "default": false,
                    "description": "Enable testing using pytest.",
                    "scope": "resource"
                },
                "python.testing.pytestPath": {
                    "type": "string",
                    "default": "pytest",
                    "description": "Path to pytest (pytest), you can use a custom version of pytest by modifying this setting to include the full path.",
                    "scope": "resource"
                },
                "python.testing.unittestArgs": {
                    "type": "array",
                    "description": "Arguments passed in. Each argument is a separate item in the array.",
                    "default": [
                        "-v",
                        "-s",
                        ".",
                        "-p",
                        "*test*.py"
                    ],
                    "items": {
                        "type": "string"
                    },
                    "scope": "resource"
                },
                "python.testing.unittestEnabled": {
                    "type": "boolean",
                    "default": false,
                    "description": "Enable testing using unittest.",
                    "scope": "resource"
                },
                "python.testing.autoTestDiscoverOnSaveEnabled": {
                    "type": "boolean",
                    "default": true,
                    "description": "Enable auto run test discovery when saving a test file.",
                    "scope": "resource"
                },
                "python.venvFolders": {
                    "type": "array",
                    "default": [],
                    "description": "Folders in your home directory to look into for virtual environments (supports pyenv, direnv and virtualenvwrapper by default).",
                    "scope": "resource",
                    "items": {
                        "type": "string"
                    }
                },
                "python.venvPath": {
                    "type": "string",
                    "default": "",
                    "description": "Path to folder with a list of Virtual Environments (e.g. ~/.pyenv, ~/Envs, ~/.virtualenvs).",
                    "scope": "resource"
                },
                "python.workspaceSymbols.ctagsPath": {
                    "type": "string",
                    "default": "ctags",
                    "description": "Fully qualified path to the ctags executable (else leave as ctags, assuming it is in current path).",
                    "scope": "resource"
                },
                "python.workspaceSymbols.enabled": {
                    "type": "boolean",
                    "default": false,
                    "description": "Set to 'true' to enable ctags to provide Workspace Symbols.",
                    "scope": "resource"
                },
                "python.workspaceSymbols.exclusionPatterns": {
                    "type": "array",
                    "default": [
                        "**/site-packages/**"
                    ],
                    "items": {
                        "type": "string"
                    },
                    "description": "Pattern used to exclude files and folders from ctags See http://ctags.sourceforge.net/ctags.html.",
                    "scope": "resource"
                },
                "python.workspaceSymbols.rebuildOnFileSave": {
                    "type": "boolean",
                    "default": true,
                    "description": "Whether to re-build the tags file on when changes made to python files are saved.",
                    "scope": "resource"
                },
                "python.workspaceSymbols.rebuildOnStart": {
                    "type": "boolean",
                    "default": true,
                    "description": "Whether to re-build the tags file on start (defaults to true).",
                    "scope": "resource"
                },
                "python.workspaceSymbols.tagFilePath": {
                    "type": "string",
                    "default": "${workspaceFolder}/.vscode/tags",
                    "description": "Fully qualified path to tag file (exuberant ctag file), used to provide workspace symbols.",
                    "scope": "resource"
                },
                "python.dataScience.magicCommandsAsComments": {
                    "type": "boolean",
                    "default": false,
                    "description": "Uncomment shell assignments (#!), line magic (#!%) and cell magic (#!%%) when parsing code cells.",
                    "scope": "resource"
                },
                "python.dataScience.runMagicCommands": {
                    "type": "string",
                    "default": "",
                    "deprecationMessage": "This setting has been deprecated in favor of 'runStartupCommands'.",
                    "description": "A series of Python instructions or iPython magic commands separated by '\\n' that will be executed when the interactive window loads.",
                    "scope": "resource"
                },
                "python.dataScience.runStartupCommands": {
                    "type": "string",
                    "default": "",
                    "description": "A series of Python instructions or iPython magic commands separated by '\\n' that will be executed when the interactive window loads. For instance, set this to '%load_ext autoreload\\n%autoreload 2' to automatically reload changes made to imported files without having to restart the interactive session.",
                    "scope": "resource"
                },
                "python.dataScience.debugJustMyCode": {
                    "type": "boolean",
                    "default": true,
                    "description": "When debugging, debug just my code.",
                    "scope": "resource"
                },
                "python.insidersChannel": {
                    "type": "string",
                    "default": "off",
                    "description": "Set to \"weekly\" or \"daily\" to automatically download and install the latest Insiders builds of the python extension, which include upcoming features and bug fixes.",
                    "enum": [
                        "off",
                        "weekly",
                        "daily"
                    ],
                    "scope": "application"
                }
            }
        },
        "languages": [
            {
                "id": "pip-requirements",
                "aliases": [
                    "pip requirements",
                    "requirements.txt"
                ],
                "filenames": [
                    "requirements.txt",
                    "constraints.txt",
                    "requirements.in"
                ],
                "filenamePatterns": [
                    "*-requirements.txt",
                    "requirements-*.txt",
                    "constraints-*.txt",
                    "*-constraints.txt",
                    "*-requirements.in",
                    "requirements-*.in"
                ],
                "configuration": "./languages/pip-requirements.json"
            },
            {
                "id": "yaml",
                "filenames": [
                    ".condarc"
                ]
            },
            {
                "id": "toml",
                "filenames": [
                    "Pipfile"
                ]
            },
            {
                "id": "json",
                "filenames": [
                    "Pipfile.lock"
                ]
            },
            {
                "id": "ini",
                "filenames": [
                    ".flake8"
                ]
            },
            {
                "id": "jinja",
                "extensions": [
                    ".jinja2",
                    ".j2"
                ],
                "aliases": [
                    "Jinja"
                ]
            },
            {
                "id": "jupyter",
                "aliases": [
                    "Jupyter",
                    "Notebook"
                ],
                "extensions": [
                    ".ipynb"
                ]
            }
        ],
        "grammars": [
            {
                "language": "pip-requirements",
                "scopeName": "source.pip-requirements",
                "path": "./syntaxes/pip-requirements.tmLanguage.json"
            }
        ],
        "jsonValidation": [
            {
                "fileMatch": ".condarc",
                "url": "./schemas/condarc.json"
            },
            {
                "fileMatch": "environment.yml",
                "url": "./schemas/conda-environment.json"
            },
            {
                "fileMatch": "meta.yaml",
                "url": "./schemas/conda-meta.json"
            }
        ],
        "yamlValidation": [
            {
                "fileMatch": ".condarc",
                "url": "./schemas/condarc.json"
            },
            {
                "fileMatch": "environment.yml",
                "url": "./schemas/conda-environment.json"
            },
            {
                "fileMatch": "meta.yaml",
                "url": "./schemas/conda-meta.json"
            }
        ],
        "views": {
            "test": [
                {
                    "id": "python_tests",
                    "name": "Python",
                    "when": "testsDiscovered"
                }
            ]
        },
        "webviewEditors": [
            {
                "viewType": "NativeEditorProvider.ipynb",
                "displayName": "Jupyter Notebook",
                "selector": [
                    {
                        "filenamePattern": "*.ipynb"
                    }
                ]
            }
        ]
    },
    "scripts": {
        "package": "gulp clean && gulp prePublishBundle && vsce package -o ms-python-insiders.vsix",
        "compile": "tsc -watch -p ./",
        "compile-webviews-watch": "cross-env NODE_OPTIONS=--max_old_space_size=9096 webpack --config ./build/webpack/webpack.datascience-ui.config.js --watch",
        "checkDependencies": "gulp checkDependencies",
        "dump-datascience-webpack-stats": "cross-env NODE_OPTIONS=--max_old_space_size=9096 webpack --config ./build/webpack/webpack.datascience-ui.config.js --profile --json > tmp/ds-stats.json",
        "postinstall": "node ./build/ci/postInstall.js",
        "test": "node ./out/test/standardTest.js && node ./out/test/multiRootTest.js",
        "test:unittests": "mocha --opts ./build/.mocha.unittests.js.opts",
        "test:unittests:cover": "nyc --no-clean --nycrc-path build/.nycrc mocha --opts ./build/.mocha.unittests.ts.opts",
        "test:functional": "mocha --require source-map-support/register --opts ./build/.mocha.functional.opts",
        "test:functional:cover": "npm run test:functional",
        "test:cover:report": "nyc --nycrc-path build/.nycrc  report --reporter=text --reporter=html --reporter=text-summary --reporter=cobertura",
        "testDebugger": "node ./out/test/testBootstrap.js ./out/test/debuggerTest.js",
        "testSingleWorkspace": "node ./out/test/testBootstrap.js ./out/test/standardTest.js",
        "testMultiWorkspace": "node ./out/test/testBootstrap.js ./out/test/multiRootTest.js",
        "testPerformance": "node ./out/test/testBootstrap.js ./out/test/performanceTest.js",
        "testSmoke": "node ./out/test/smokeTest.js",
        "lint-staged": "node gulpfile.js",
        "lint": "tslint src/**/*.ts -t verbose",
        "clean": "gulp clean",
        "updateBuildNumber": "gulp updateBuildNumber",
        "verifyBundle": "gulp verifyBundle",
        "webpack": "webpack"
    },
    "dependencies": {
        "@jupyterlab/coreutils": "^3.1.0",
        "@jupyterlab/services": "^4.2.0",
        "@koa/cors": "^3.0.0",
        "@loadable/component": "^5.12.0",
        "@msrvida/python-program-analysis": "^0.4.1",
        "ansi-regex": "^4.1.0",
        "arch": "^2.1.0",
        "azure-storage": "^2.10.3",
        "detect-indent": "^6.0.0",
        "diff-match-patch": "^1.0.0",
        "fast-deep-equal": "^2.0.1",
        "fs-extra": "^4.0.3",
        "fuzzy": "^0.1.3",
        "get-port": "^3.2.0",
        "glob": "^7.1.2",
        "hash.js": "^1.1.7",
        "iconv-lite": "^0.4.21",
        "inversify": "^4.11.1",
        "jsonc-parser": "^2.0.3",
        "koa": "^2.11.0",
        "koa-compress": "^3.0.0",
        "koa-logger": "^3.2.1",
        "line-by-line": "^0.1.6",
        "lodash": "^4.17.15",
        "md5": "^2.2.1",
        "minimatch": "^3.0.4",
        "named-js-regexp": "^1.3.3",
        "node-fetch": "^1.0.0",
        "node-stream-zip": "^1.6.0",
        "onigasm": "^2.2.2",
        "pdfkit": "^0.10.0",
        "pidusage": "^1.2.0",
        "portfinder": "^1.0.25",
        "reflect-metadata": "^0.1.12",
        "request": "^2.87.0",
        "request-progress": "^3.0.0",
        "rxjs": "^5.5.9",
        "semver": "^5.5.0",
        "stack-trace": "0.0.10",
        "strip-ansi": "^5.2.0",
        "sudo-prompt": "^8.2.0",
        "svg-to-pdfkit": "^0.1.7",
        "tmp": "^0.0.29",
        "tree-kill": "^1.2.2",
        "typescript-char": "^0.0.0",
        "uint64be": "^1.0.1",
        "unicode": "^10.0.0",
        "untildify": "^3.0.2",
        "vscode-debugadapter": "^1.28.0",
        "vscode-debugprotocol": "^1.28.0",
        "vscode-extension-telemetry": "0.1.0",
        "vscode-jsonrpc": "^4.0.0",
        "vscode-languageclient": "^5.2.1",
        "vscode-languageserver": "^5.2.1",
        "vscode-languageserver-protocol": "^3.14.1",
        "vsls": "^0.3.1291",
        "winreg": "^1.2.4",
        "winston": "^3.2.1",
        "ws": "^6.0.0",
        "xml2js": "^0.4.19"
    },
    "devDependencies": {
        "@babel/cli": "^7.4.4",
        "@babel/core": "^7.4.4",
        "@babel/plugin-transform-runtime": "^7.4.4",
        "@babel/polyfill": "^7.4.4",
        "@babel/preset-env": "^7.1.0",
        "@babel/preset-react": "^7.0.0",
        "@babel/register": "^7.4.4",
        "@blueprintjs/select": "^3.11.2",
        "@enonic/fnv-plus": "^1.3.0",
        "@istanbuljs/nyc-config-typescript": "^0.1.3",
        "@nteract/plotly": "^1.48.3",
        "@nteract/transform-dataresource": "^4.3.5",
        "@nteract/transform-geojson": "^3.2.3",
        "@nteract/transform-model-debug": "^3.2.3",
        "@nteract/transform-plotly": "^6.0.0",
        "@nteract/transform-vega": "^6.0.3",
        "@nteract/transforms": "^4.4.4",
        "@testing-library/react": "^9.4.0",
        "@types/ansi-regex": "^4.0.0",
        "@types/chai": "^4.1.2",
        "@types/chai-arrays": "^1.0.2",
        "@types/chai-as-promised": "^7.1.0",
        "@types/copy-webpack-plugin": "^4.4.2",
        "@types/dedent": "^0.7.0",
        "@types/del": "^3.0.0",
        "@types/diff-match-patch": "^1.0.32",
        "@types/download": "^6.2.2",
        "@types/enzyme": "^3.1.14",
        "@types/enzyme-adapter-react-16": "^1.0.3",
        "@types/event-stream": "^3.3.33",
        "@types/fs-extra": "^5.0.1",
        "@types/get-port": "^3.2.0",
        "@types/glob": "^5.0.35",
        "@types/html-webpack-plugin": "^3.2.0",
        "@types/iconv-lite": "^0.0.1",
        "@types/jquery": "^1.10.35",
        "@types/jsdom": "^11.12.0",
        "@types/koa": "^2.11.0",
        "@types/koa-compress": "^2.0.9",
        "@types/koa-logger": "^3.1.1",
        "@types/koa__cors": "^2.2.3",
        "@types/loadable__component": "^5.10.0",
        "@types/loader-utils": "^1.1.3",
        "@types/lodash": "^4.14.104",
        "@types/md5": "^2.1.32",
        "@types/memoize-one": "^4.1.1",
        "@types/mocha": "^5.2.7",
        "@types/nock": "^10.0.3",
        "@types/node": "^10.14.18",
        "@types/node-fetch": "^2.3.4",
        "@types/pdfkit": "^0.7.36",
        "@types/promisify-node": "^0.4.0",
        "@types/react": "^16.4.14",
        "@types/react-dom": "^16.0.8",
        "@types/react-json-tree": "^0.6.8",
        "@types/react-redux": "^7.1.5",
        "@types/react-virtualized": "^9.21.2",
        "@types/redux-logger": "^3.0.7",
        "@types/request": "^2.47.0",
        "@types/semver": "^5.5.0",
        "@types/shortid": "^0.0.29",
        "@types/sinon": "^7.5.1",
        "@types/stack-trace": "0.0.29",
        "@types/temp": "^0.8.32",
        "@types/tmp": "0.0.33",
        "@types/untildify": "^3.0.0",
        "@types/uuid": "^3.4.3",
        "@types/vscode": "^1.38.0",
        "@types/webpack-bundle-analyzer": "^2.13.0",
        "@types/winreg": "^1.2.30",
        "@types/ws": "^6.0.1",
        "@types/xml2js": "^0.4.2",
        "ansi-to-html": "^0.6.7",
        "awesome-typescript-loader": "^5.2.1",
        "babel-loader": "^8.0.3",
        "babel-plugin-inline-json-import": "^0.3.1",
        "babel-plugin-transform-runtime": "^6.23.0",
        "babel-polyfill": "^6.26.0",
        "bootstrap": "^4.3.1",
        "bootstrap-less": "^3.3.8",
        "brfs": "^2.0.2",
        "canvas": "^2.6.0",
        "chai": "^4.1.2",
        "chai-arrays": "^2.0.0",
        "chai-as-promised": "^7.1.1",
        "chai-http": "^4.3.0",
        "codecov": "^3.6.1",
        "colors": "^1.2.1",
        "copy-webpack-plugin": "^4.6.0",
        "cross-env": "^6.0.3",
        "cross-spawn": "^6.0.5",
        "css-loader": "^1.0.1",
        "dedent": "^0.7.0",
        "del": "^3.0.0",
        "download": "^7.0.0",
        "enzyme": "^3.7.0",
        "enzyme-adapter-react-16": "^1.6.0",
        "eslint-config-prettier": "^6.9.0",
        "eslint-plugin-prettier": "^3.1.2",
        "event-stream": "3.3.4",
        "expose-loader": "^0.7.5",
        "extract-zip": "^1.6.7",
        "filemanager-webpack-plugin": "^2.0.5",
        "flat": "^4.0.0",
        "gulp": "^4.0.0",
        "gulp-azure-storage": "^0.9.0",
        "gulp-chmod": "^2.0.0",
        "gulp-filter": "^5.1.0",
        "gulp-gunzip": "^1.1.0",
        "gulp-rename": "^1.4.0",
        "gulp-sourcemaps": "^2.6.4",
        "gulp-typescript": "^4.0.1",
        "gulp-untar": "0.0.8",
        "gulp-vinyl-zip": "^2.1.2",
        "html-webpack-plugin": "^3.2.0",
        "husky": "^1.1.2",
        "immutable": "^4.0.0-rc.12",
        "jsdom": "^15.0.0",
        "less": "^3.9.0",
        "less-loader": "^5.0.0",
        "less-plugin-inline-urls": "^1.2.0",
        "loader-utils": "^1.1.0",
        "lolex": "^5.1.2",
        "memoize-one": "^5.1.1",
        "mocha": "^6.1.4",
        "mocha-junit-reporter": "^1.17.0",
        "mocha-multi-reporters": "^1.1.7",
        "monaco-editor": "0.18.1",
        "monaco-editor-textmate": "^2.2.1",
        "monaco-editor-webpack-plugin": "^1.7.0",
        "monaco-textmate": "^3.0.1",
        "nock": "^10.0.6",
        "node-has-native-dependencies": "^1.0.2",
        "node-html-parser": "^1.1.13",
        "nyc": "^15.0.0",
        "prettier": "^1.19.1",
        "range-inclusive": "^1.0.2",
        "raw-loader": "^0.5.1",
        "react": "^16.5.2",
        "react-data-grid": "^6.0.2-0",
        "react-dev-utils": "^5.0.2",
        "react-dom": "^16.5.2",
        "react-json-tree": "^0.11.0",
        "react-redux": "^7.1.1",
        "react-svg-pan-zoom": "^3.1.0",
        "react-svgmt": "^1.1.8",
        "react-virtualized": "^9.21.1",
        "redux": "^4.0.4",
        "redux-logger": "^3.0.6",
        "relative": "^3.0.2",
        "rewiremock": "^3.13.0",
        "sass-loader": "^7.1.0",
        "serialize-javascript": "^2.1.2",
        "shortid": "^2.2.8",
        "sinon": "^8.0.1",
        "slickgrid": "^2.4.17",
        "source-map-support": "^0.5.12",
        "style-loader": "^0.23.1",
        "styled-jsx": "^3.1.0",
        "svg-inline-loader": "^0.8.0",
        "svg-inline-react": "^3.1.0",
        "terser-webpack-plugin": "^2.3.2",
        "transform-loader": "^0.2.4",
        "ts-loader": "^5.3.0",
        "ts-mockito": "^2.3.1",
        "ts-node": "^8.3.0",
        "tsconfig-paths-webpack-plugin": "^3.2.0",
        "tslint": "^5.20.1",
        "tslint-config-prettier": "^1.18.0",
        "tslint-eslint-rules": "^5.1.0",
        "tslint-microsoft-contrib": "^5.0.3",
        "tslint-plugin-prettier": "^2.1.0",
        "typed-react-markdown": "^0.1.0",
        "typemoq": "^2.1.0",
        "typescript": "^3.7.2",
        "typescript-formatter": "^7.1.0",
        "unicode-properties": "1.1.0",
        "url-loader": "^1.1.2",
        "uuid": "^3.3.2",
        "vinyl-fs": "^3.0.3",
        "vsce": "^1.59.0",
        "vscode-debugadapter-testsupport": "^1.27.0",
        "vscode-test": "^1.2.3",
        "webpack": "^4.33.0",
        "webpack-bundle-analyzer": "^3.6.0",
        "webpack-cli": "^3.1.2",
        "webpack-fix-default-import-plugin": "^1.0.3",
        "webpack-merge": "^4.1.4",
        "webpack-node-externals": "^1.7.2",
        "webpack-require-from": "^1.8.0",
        "why-is-node-running": "^2.0.3",
        "wtfnode": "^0.8.0",
        "yargs": "^12.0.2"
    },
    "__metadata": {
        "id": "f1f59ae4-9318-4f3c-a9b5-81b2eaa5f8a5",
        "publisherDisplayName": "Microsoft",
        "publisherId": "998b010b-e2af-44a5-a6cd-0b5fd3b9b6f8"
    }
}<|MERGE_RESOLUTION|>--- conflicted
+++ resolved
@@ -5,11 +5,7 @@
     "version": "2020.2.0-dev",
     "languageServerVersion": "0.4.114",
     "publisher": "ms-python",
-<<<<<<< HEAD
-    "enabledProposedApi": true,
-=======
     "enableProposedApi": true,
->>>>>>> a2b21e8b
     "author": {
         "name": "Microsoft Corporation"
     },
