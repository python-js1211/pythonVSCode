// Copyright (c) Microsoft Corporation. All rights reserved.
// Licensed under the MIT License.

'use strict';

import { assert } from 'chai';
import { anything, instance, mock, verify, when } from 'ts-mockito';
import { EventEmitter } from 'vscode';
import { ApplicationShell } from '../../../../client/common/application/applicationShell';
import { IApplicationShell } from '../../../../client/common/application/types';
import { PythonSettings } from '../../../../client/common/configSettings';
import { ConfigurationService } from '../../../../client/common/configuration/service';
import { IConfigurationService, IPythonSettings } from '../../../../client/common/types';
import { Common, DataScience } from '../../../../client/common/utils/localize';
import { Architecture } from '../../../../client/common/utils/platform';
import { Commands } from '../../../../client/datascience/constants';
import { JupyterNotebookBase } from '../../../../client/datascience/jupyter/jupyterNotebook';
import { JupyterServerWrapper } from '../../../../client/datascience/jupyter/jupyterServerWrapper';
import { JupyterSessionStartError } from '../../../../client/datascience/jupyter/jupyterSession';
import { JupyterSessionManagerFactory } from '../../../../client/datascience/jupyter/jupyterSessionManagerFactory';
import { KernelSelector } from '../../../../client/datascience/jupyter/kernels/kernelSelector';
import { KernelSwitcher } from '../../../../client/datascience/jupyter/kernels/kernelSwitcher';
import { LiveKernelModel } from '../../../../client/datascience/jupyter/kernels/types';
import {
    IJupyterKernelSpec,
    IJupyterSessionManagerFactory,
    INotebook,
    INotebookServer
} from '../../../../client/datascience/types';
import { InterpreterType, PythonInterpreter } from '../../../../client/interpreter/contracts';
import { noop } from '../../../core';

// tslint:disable: max-func-body-length no-any
suite('Data Science - Kernel Switcher', () => {
    let kernelSwitcher: KernelSwitcher;
    let configService: IConfigurationService;
    let sessionManagerFactory: IJupyterSessionManagerFactory;
    let kernelSelector: KernelSelector;
    let appShell: IApplicationShell;
    let notebook: INotebook;
    let notebookServer: INotebookServer;
    let currentKernel: IJupyterKernelSpec | LiveKernelModel;
    let selectedKernel: LiveKernelModel;
    let selectedKernelSecondTime: LiveKernelModel;
    let selectedInterpreter: PythonInterpreter;
    let settings: IPythonSettings;
    setup(() => {
        notebookServer = mock(JupyterServerWrapper);
        settings = mock(PythonSettings);
<<<<<<< HEAD
        // tslint:disable-next-line: no-any
=======
>>>>>>> 304121f1
        currentKernel = {
            lastActivityTime: new Date(),
            name: 'CurrentKernel',
            numberOfConnections: 0,
<<<<<<< HEAD
            session: {} as any
        };
        // tslint:disable-next-line: no-any
=======
            // tslint:disable-next-line: no-any
            session: {} as any
        };
>>>>>>> 304121f1
        selectedKernel = {
            lastActivityTime: new Date(),
            name: 'NewKernel',
            numberOfConnections: 0,
<<<<<<< HEAD
            session: {} as any
        };
        // tslint:disable-next-line: no-any
=======
            // tslint:disable-next-line: no-any
            session: {} as any
        };
>>>>>>> 304121f1
        selectedKernelSecondTime = {
            lastActivityTime: new Date(),
            name: 'SecondKernel',
            numberOfConnections: 0,
<<<<<<< HEAD
=======
            // tslint:disable-next-line: no-any
>>>>>>> 304121f1
            session: {} as any
        };
        selectedInterpreter = {
            path: '',
            type: InterpreterType.Conda,
            architecture: Architecture.Unknown,
            sysPrefix: '',
            sysVersion: ''
        };
        notebook = mock(JupyterNotebookBase);
        configService = mock(ConfigurationService);
        sessionManagerFactory = mock(JupyterSessionManagerFactory);
        kernelSelector = mock(KernelSelector);
        appShell = mock(ApplicationShell);

        // tslint:disable-next-line: no-any
        when(settings.datascience).thenReturn({} as any);
        when(notebook.server).thenReturn(instance(notebookServer));
<<<<<<< HEAD
        when(configService.getSettings()).thenReturn(instance(settings));
=======
        when(configService.getSettings(anything())).thenReturn(instance(settings));
>>>>>>> 304121f1
        kernelSwitcher = new KernelSwitcher(
            instance(configService),
            instance(sessionManagerFactory),
            instance(kernelSelector),
            instance(appShell)
        );
        when(appShell.withProgress(anything(), anything())).thenCall(async (_, cb: () => Promise<void>) => {
            await cb();
        });
    });

    [true, false].forEach(isLocalConnection => {
        // tslint:disable-next-line: max-func-body-length
        suite(isLocalConnection ? 'Local Connection' : 'Remote Connection', () => {
            setup(() => {
                when(notebookServer.getConnectionInfo()).thenReturn({
                    localLaunch: isLocalConnection,
                    baseUrl: '',
                    disconnected: new EventEmitter<number>().event,
                    hostName: '',
                    token: '',
                    localProcExitCode: 0,
                    dispose: noop
                });
            });
            teardown(() => {
                // We should have checked if it was a local connection.
                verify(notebookServer.getConnectionInfo()).atLeast(1);
            });

            [
                { title: 'Without an existing kernel', currentKernel: undefined },
                { title: 'With an existing kernel', currentKernel }
            ].forEach(currentKernelInfo => {
                suite(currentKernelInfo.title, () => {
                    setup(() => {
                        when(notebook.getKernelSpec()).thenReturn(currentKernelInfo.currentKernel);
                    });

                    teardown(() => {
                        verify(notebook.getKernelSpec()).once();

                        if (isLocalConnection) {
                            verify(
<<<<<<< HEAD
                                kernelSelector.selectLocalKernel(undefined, undefined, currentKernelInfo.currentKernel)
=======
                                kernelSelector.selectLocalKernel(
                                    anything(),
                                    anything(),
                                    undefined,
                                    undefined,
                                    currentKernelInfo.currentKernel
                                )
>>>>>>> 304121f1
                            ).once();
                        } else {
                            verify(
                                kernelSelector.selectRemoteKernel(
                                    anything(),
                                    anything(),
                                    anything(),
                                    anything(),
                                    anything()
                                )
                            ).once();
                        }
                    });

                    test('Prompt to select local kernel', async () => {
                        when(
<<<<<<< HEAD
                            kernelSelector.selectLocalKernel(undefined, undefined, currentKernelInfo.currentKernel)
=======
                            kernelSelector.selectLocalKernel(
                                anything(),
                                anything(),
                                undefined,
                                undefined,
                                currentKernelInfo.currentKernel
                            )
>>>>>>> 304121f1
                        ).thenResolve({});

                        const selection = await kernelSwitcher.switchKernel(instance(notebook));

                        assert.isUndefined(selection);
                    });

                    suite('Kernel Selected', () => {
                        setup(() => {
                            if (isLocalConnection) {
                                when(
                                    kernelSelector.selectLocalKernel(
<<<<<<< HEAD
=======
                                        anything(),
                                        anything(),
>>>>>>> 304121f1
                                        undefined,
                                        undefined,
                                        currentKernelInfo.currentKernel
                                    )
                                ).thenResolve({
                                    kernelModel: selectedKernel,
                                    kernelSpec: undefined,
                                    interpreter: selectedInterpreter
                                });
                            } else {
<<<<<<< HEAD
                                when(kernelSelector.selectRemoteKernel(anything(), anything(), anything())).thenResolve(
                                    {
                                        kernelModel: selectedKernel,
                                        kernelSpec: undefined,
                                        interpreter: selectedInterpreter
                                    }
                                );
=======
                                when(
                                    kernelSelector.selectRemoteKernel(
                                        anything(),
                                        anything(),
                                        anything(),
                                        anything(),
                                        anything()
                                    )
                                ).thenResolve({
                                    kernelModel: selectedKernel,
                                    kernelSpec: undefined,
                                    interpreter: selectedInterpreter
                                });
>>>>>>> 304121f1
                            }
                        });
                        teardown(() => {
                            // Verify display of progress message.
                            verify(appShell.withProgress(anything(), anything())).atLeast(1);
                        });

                        test('Switch to the selected kernel', async () => {
                            when(notebook.setKernelSpec(anything(), anything())).thenResolve();
                            when(notebook.setInterpreter(selectedInterpreter)).thenReturn();

                            const selection = await kernelSwitcher.switchKernel(instance(notebook));

                            assert.isOk(selection);
                            assert.deepEqual(selection?.kernelModel, selectedKernel);
                            assert.deepEqual(selection?.interpreter, selectedInterpreter);
                            assert.deepEqual(selection?.kernelSpec, undefined);
                            verify(notebook.setKernelSpec(anything(), anything())).once();
                            verify(notebook.setInterpreter(selectedInterpreter)).once();
                        });
                        test('Re-throw errors when switching to the selected kernel', async () => {
                            const ex = new Error('Kaboom');
                            when(notebook.setKernelSpec(anything(), anything())).thenReject(ex);

                            const selection = kernelSwitcher.switchKernel(instance(notebook));

                            await assert.isRejected(selection, ex.message);
                            verify(notebook.setInterpreter(selectedInterpreter)).never();
                        });
                        suite('Display error if `JupyterSessionStartError` is throw and retry', () => {
                            setup(function() {
                                if (!isLocalConnection) {
                                    // tslint:disable-next-line: no-invalid-this
                                    this.skip();
                                }
                            });
                            test('Display error', async () => {
                                const ex = new JupyterSessionStartError(new Error('Kaboom'));
                                when(notebook.setKernelSpec(anything(), anything())).thenReject(ex);
                                when(appShell.showErrorMessage(anything(), anything(), anything())).thenResolve();

                                const selection = kernelSwitcher.switchKernel(instance(notebook));

                                await assert.isRejected(selection, ex.message);
                                verify(notebook.setInterpreter(selectedInterpreter)).never();
                                const message = DataScience.sessionStartFailedWithKernel().format(
                                    selectedKernel.name,
                                    Commands.ViewJupyterOutput
                                );
                                verify(
                                    appShell.showErrorMessage(
                                        message,
                                        DataScience.selectDifferentKernel(),
                                        Common.cancel()
                                    )
                                ).once();
                            });
                            test('Re-throw error if nothing is selected from prompt', async () => {
                                const ex = new JupyterSessionStartError(new Error('Kaboom'));
                                when(notebook.setKernelSpec(anything(), anything())).thenReject(ex);
                                when(appShell.showErrorMessage(anything(), anything(), anything())).thenResolve();

                                const selection = kernelSwitcher.switchKernel(instance(notebook));

                                await assert.isRejected(selection, ex.message);
                                verify(notebook.setInterpreter(selectedInterpreter)).never();
                                const message = DataScience.sessionStartFailedWithKernel().format(
                                    selectedKernel.name,
                                    Commands.ViewJupyterOutput
                                );
                                verify(
                                    appShell.showErrorMessage(
                                        message,
                                        DataScience.selectDifferentKernel(),
                                        Common.cancel()
                                    )
                                ).once();
                            });
                            test('Re-throw error if cancel is selected from prompt', async () => {
                                const ex = new JupyterSessionStartError(new Error('Kaboom'));
                                when(notebook.setKernelSpec(anything(), anything())).thenReject(ex);
<<<<<<< HEAD
                                // tslint:disable-next-line: no-any
                                when(appShell.showErrorMessage(anything(), anything(), anything())).thenResolve(
=======
                                when(appShell.showErrorMessage(anything(), anything(), anything())).thenResolve(
                                    // tslint:disable-next-line: no-any
>>>>>>> 304121f1
                                    Common.cancel() as any
                                );

                                const selection = kernelSwitcher.switchKernel(instance(notebook));

                                await assert.isRejected(selection, ex.message);
                                verify(notebook.setInterpreter(selectedInterpreter)).never();
                                const message = DataScience.sessionStartFailedWithKernel().format(
                                    selectedKernel.name,
                                    Commands.ViewJupyterOutput
                                );
                                verify(
                                    appShell.showErrorMessage(
                                        message,
                                        DataScience.selectDifferentKernel(),
                                        Common.cancel()
                                    )
                                ).once();
                            });
                            test('Prompt to select a local kernel if user opts to select a different kernel', async () => {
                                let firstTimeSelectingAKernel = true;
                                let firstTimeSettingAKernel = true;
                                const ex = new JupyterSessionStartError(new Error('Kaboom'));
                                when(notebook.setKernelSpec(anything(), anything())).thenCall(() => {
                                    // If we're setting it the first time, then throw an error.
                                    if (firstTimeSettingAKernel) {
                                        firstTimeSettingAKernel = false;
                                        throw ex;
                                    } else {
                                        // This is the second time, it should succeed without errors.
                                        return;
                                    }
                                });
<<<<<<< HEAD
                                when(kernelSelector.selectLocalKernel(undefined, anything(), anything())).thenCall(
                                    () => {
                                        // When selecting a kernel the second time, then return a different selection.
                                        firstTimeSelectingAKernel = false;
                                        return {
                                            kernelModel: firstTimeSelectingAKernel
                                                ? selectedKernel
                                                : selectedKernelSecondTime,
                                            kernelSpec: undefined,
                                            interpreter: selectedInterpreter
                                        };
                                    }
                                );
                                // tslint:disable-next-line: no-any
                                when(appShell.showErrorMessage(anything(), anything(), anything())).thenResolve(
=======
                                when(
                                    kernelSelector.selectLocalKernel(
                                        anything(),
                                        anything(),
                                        undefined,
                                        anything(),
                                        anything()
                                    )
                                ).thenCall(() => {
                                    // When selecting a kernel the second time, then return a different selection.
                                    firstTimeSelectingAKernel = false;
                                    return {
                                        kernelModel: firstTimeSelectingAKernel
                                            ? selectedKernel
                                            : selectedKernelSecondTime,
                                        kernelSpec: undefined,
                                        interpreter: selectedInterpreter
                                    };
                                });
                                when(appShell.showErrorMessage(anything(), anything(), anything())).thenResolve(
                                    // tslint:disable-next-line: no-any
>>>>>>> 304121f1
                                    DataScience.selectDifferentKernel() as any
                                );

                                const selection = await kernelSwitcher.switchKernel(instance(notebook));

                                assert.isOk(selection);
                                assert.deepEqual(selection?.kernelModel, selectedKernelSecondTime);
                                assert.deepEqual(selection?.interpreter, selectedInterpreter);
                                assert.deepEqual(selection?.kernelSpec, undefined);
                                verify(notebook.setKernelSpec(anything(), anything())).twice();
                                verify(notebook.setInterpreter(selectedInterpreter)).once();
                                verify(
                                    appShell.showErrorMessage(
                                        anything(),
                                        DataScience.selectDifferentKernel(),
                                        Common.cancel()
                                    )
                                ).once();
                                // first time when user select a kernel, second time is when user selects after failing to switch to the first kernel.
                                verify(
                                    kernelSelector.selectLocalKernel(
                                        anything(),
                                        anything(),
                                        anything(),
                                        anything(),
                                        anything()
                                    )
                                ).twice();
                            });
                        });
                    });
                });
            });
        });
    });
});<|MERGE_RESOLUTION|>--- conflicted
+++ resolved
@@ -47,44 +47,25 @@
     setup(() => {
         notebookServer = mock(JupyterServerWrapper);
         settings = mock(PythonSettings);
-<<<<<<< HEAD
-        // tslint:disable-next-line: no-any
-=======
->>>>>>> 304121f1
         currentKernel = {
             lastActivityTime: new Date(),
             name: 'CurrentKernel',
             numberOfConnections: 0,
-<<<<<<< HEAD
-            session: {} as any
-        };
-        // tslint:disable-next-line: no-any
-=======
             // tslint:disable-next-line: no-any
             session: {} as any
         };
->>>>>>> 304121f1
         selectedKernel = {
             lastActivityTime: new Date(),
             name: 'NewKernel',
             numberOfConnections: 0,
-<<<<<<< HEAD
-            session: {} as any
-        };
-        // tslint:disable-next-line: no-any
-=======
             // tslint:disable-next-line: no-any
             session: {} as any
         };
->>>>>>> 304121f1
         selectedKernelSecondTime = {
             lastActivityTime: new Date(),
             name: 'SecondKernel',
             numberOfConnections: 0,
-<<<<<<< HEAD
-=======
             // tslint:disable-next-line: no-any
->>>>>>> 304121f1
             session: {} as any
         };
         selectedInterpreter = {
@@ -103,11 +84,7 @@
         // tslint:disable-next-line: no-any
         when(settings.datascience).thenReturn({} as any);
         when(notebook.server).thenReturn(instance(notebookServer));
-<<<<<<< HEAD
-        when(configService.getSettings()).thenReturn(instance(settings));
-=======
         when(configService.getSettings(anything())).thenReturn(instance(settings));
->>>>>>> 304121f1
         kernelSwitcher = new KernelSwitcher(
             instance(configService),
             instance(sessionManagerFactory),
@@ -152,9 +129,6 @@
 
                         if (isLocalConnection) {
                             verify(
-<<<<<<< HEAD
-                                kernelSelector.selectLocalKernel(undefined, undefined, currentKernelInfo.currentKernel)
-=======
                                 kernelSelector.selectLocalKernel(
                                     anything(),
                                     anything(),
@@ -162,7 +136,6 @@
                                     undefined,
                                     currentKernelInfo.currentKernel
                                 )
->>>>>>> 304121f1
                             ).once();
                         } else {
                             verify(
@@ -179,9 +152,6 @@
 
                     test('Prompt to select local kernel', async () => {
                         when(
-<<<<<<< HEAD
-                            kernelSelector.selectLocalKernel(undefined, undefined, currentKernelInfo.currentKernel)
-=======
                             kernelSelector.selectLocalKernel(
                                 anything(),
                                 anything(),
@@ -189,7 +159,6 @@
                                 undefined,
                                 currentKernelInfo.currentKernel
                             )
->>>>>>> 304121f1
                         ).thenResolve({});
 
                         const selection = await kernelSwitcher.switchKernel(instance(notebook));
@@ -202,11 +171,8 @@
                             if (isLocalConnection) {
                                 when(
                                     kernelSelector.selectLocalKernel(
-<<<<<<< HEAD
-=======
-                                        anything(),
-                                        anything(),
->>>>>>> 304121f1
+                                        anything(),
+                                        anything(),
                                         undefined,
                                         undefined,
                                         currentKernelInfo.currentKernel
@@ -217,15 +183,6 @@
                                     interpreter: selectedInterpreter
                                 });
                             } else {
-<<<<<<< HEAD
-                                when(kernelSelector.selectRemoteKernel(anything(), anything(), anything())).thenResolve(
-                                    {
-                                        kernelModel: selectedKernel,
-                                        kernelSpec: undefined,
-                                        interpreter: selectedInterpreter
-                                    }
-                                );
-=======
                                 when(
                                     kernelSelector.selectRemoteKernel(
                                         anything(),
@@ -239,7 +196,6 @@
                                     kernelSpec: undefined,
                                     interpreter: selectedInterpreter
                                 });
->>>>>>> 304121f1
                             }
                         });
                         teardown(() => {
@@ -321,13 +277,8 @@
                             test('Re-throw error if cancel is selected from prompt', async () => {
                                 const ex = new JupyterSessionStartError(new Error('Kaboom'));
                                 when(notebook.setKernelSpec(anything(), anything())).thenReject(ex);
-<<<<<<< HEAD
-                                // tslint:disable-next-line: no-any
-                                when(appShell.showErrorMessage(anything(), anything(), anything())).thenResolve(
-=======
                                 when(appShell.showErrorMessage(anything(), anything(), anything())).thenResolve(
                                     // tslint:disable-next-line: no-any
->>>>>>> 304121f1
                                     Common.cancel() as any
                                 );
 
@@ -361,23 +312,6 @@
                                         return;
                                     }
                                 });
-<<<<<<< HEAD
-                                when(kernelSelector.selectLocalKernel(undefined, anything(), anything())).thenCall(
-                                    () => {
-                                        // When selecting a kernel the second time, then return a different selection.
-                                        firstTimeSelectingAKernel = false;
-                                        return {
-                                            kernelModel: firstTimeSelectingAKernel
-                                                ? selectedKernel
-                                                : selectedKernelSecondTime,
-                                            kernelSpec: undefined,
-                                            interpreter: selectedInterpreter
-                                        };
-                                    }
-                                );
-                                // tslint:disable-next-line: no-any
-                                when(appShell.showErrorMessage(anything(), anything(), anything())).thenResolve(
-=======
                                 when(
                                     kernelSelector.selectLocalKernel(
                                         anything(),
@@ -399,7 +333,6 @@
                                 });
                                 when(appShell.showErrorMessage(anything(), anything(), anything())).thenResolve(
                                     // tslint:disable-next-line: no-any
->>>>>>> 304121f1
                                     DataScience.selectDifferentKernel() as any
                                 );
 
